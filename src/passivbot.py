from __future__ import annotations
import os

from ccxt.base.errors import NetworkError
import random
import traceback
import argparse
import asyncio
import json
import sys
import signal
import hjson
import pprint
import numpy as np
import inspect
import passivbot_rust as pbr
import logging
<<<<<<< HEAD
from ai_agent import AIAgent
=======
from utils import (
    load_markets,
    coin_to_symbol,
    symbol_to_coin,
    utc_ms,
    ts_to_date_utc,
    make_get_filepath,
    format_approved_ignored_coins,
)
>>>>>>> 285facd6
from prettytable import PrettyTable
from uuid import uuid4
from copy import deepcopy
from collections import defaultdict
from sortedcontainers import SortedDict
from config_utils import (
    load_config,
    add_arguments_recursively,
    update_config_with_args,
    format_config,
    normalize_coins_source,
    expand_PB_mode,
    get_template_live_config,
    parse_overrides,
)
from procedures import (
    load_broker_code,
    load_user_info,
    get_first_timestamps_unified,
    print_async_exception,
)
from utils import get_file_mod_utc
import passivbot_rust as pbr
import re


calc_diff = pbr.calc_diff
calc_min_entry_qty = pbr.calc_min_entry_qty_py
round_ = pbr.round_
round_up = pbr.round_up
round_dn = pbr.round_dn
round_dynamic = pbr.round_dynamic

# Match "...0xABCD..." anywhere (case-insensitive)
_TYPE_MARKER_RE = re.compile(r"0x([0-9a-fA-F]{4})", re.IGNORECASE)
# Leading pure-hex fallback: optional 0x then 4 hex at the very start
_LEADING_HEX4_RE = re.compile(r"^(?:0x)?([0-9a-fA-F]{4})", re.IGNORECASE)


def custom_id_to_snake(self, custom_id) -> str:
    try:
        return snake_of(try_decode_type_id_from_custom_id(custom_id))
    except Exception as e:
        logging.error(f"failed to convert custom_id {custom_id} to str order_type")
        return "unknown"


def try_decode_type_id_from_custom_id(custom_id: str) -> int | None:
    # 1) Preferred: look for "...0x<4-hex>..." anywhere
    m = _TYPE_MARKER_RE.search(custom_id)
    if m:
        return int(m.group(1), 16)

    # 2) Fallback: if string is pure-hex style (no broker code), parse the leading 4
    m = _LEADING_HEX4_RE.match(custom_id)
    if m:
        return int(m.group(1), 16)

    return None


def order_type_id_to_hex4(type_id: int) -> str:
    return f"{type_id:04x}"


def type_token(type_id: int, with_marker: bool = True) -> str:
    h4 = order_type_id_to_hex4(type_id)
    return ("0x" + h4) if with_marker else h4


def snake_of(type_id: int) -> str:
    return pbr.order_type_id_to_snake(type_id)


def calc_ema(alpha, alpha_, prev_ema, new_val) -> float:
    return prev_ema * alpha_ + new_val * alpha


def calc_pnl(position_side, entry_price, close_price, qty, inverse, c_mult):
    """
    Delegates to pbr.calc_pnl_long / pbr.calc_pnl_short depending on position_side.
    Note: the Rust bindings expect (entry_price, close_price, qty, c_mult) so we
    omit the 'inverse' argument when calling into the pbr module.
    """
    try:
        if isinstance(position_side, str):
            if position_side == "long":
                return pbr.calc_pnl_long(entry_price, close_price, qty, c_mult)
            else:
                return pbr.calc_pnl_short(entry_price, close_price, qty, c_mult)
        else:
            # fallback: assume long
            return pbr.calc_pnl_long(entry_price, close_price, qty, c_mult)
    except Exception:
        # rethrow to preserve behavior
        raise


from pure_funcs import (
    numpyize,
    denumpyize,
    filter_orders,
    multi_replace,
    shorten_custom_id,
    determine_side_from_order_tuple,
    str2bool,
    add_missing_params_to_hjson_live_multi_config,
    flatten,
    log_dict_changes,
    ensure_millis,
)
from ai_agent import AIAgent


logging.basicConfig(
    format="%(asctime)s %(levelname)-8s %(message)s",
    level=logging.INFO,
    datefmt="%Y-%m-%dT%H:%M:%S",
)

ONE_MIN_MS = 60_000


def signal_handler(sig, frame):
    print("\nReceived shutdown signal. Stopping bot...")
    bot = globals().get("bot")
    if bot is not None:
        try:
            bot.stop_signal_received = True
        except Exception:
            # If signalling the running bot fails for any reason, fall back to exiting.
            sys.exit(0)
    else:
        sys.exit(0)


signal.signal(signal.SIGINT, signal_handler)


def get_function_name():
    return inspect.currentframe().f_back.f_code.co_name


def get_caller_name():
    return inspect.currentframe().f_back.f_back.f_code.co_name


def or_default(f, *args, default=None, **kwargs):
    try:
        return f(*args, **kwargs)
    except:
        return default


def orders_matching(o0, o1, tolerance_qty=0.01, tolerance_price=0.002):
    for k in ["symbol", "side", "position_side"]:
        if o0[k] != o1[k]:
            return False
    if tolerance_price:
        if abs(o0["price"] - o1["price"]) / o0["price"] > tolerance_price:
            return False
    else:
        if o0["price"] != o1["price"]:
            return False
    if tolerance_qty:
        if abs(o0["qty"] - o1["qty"]) / o0["qty"] > tolerance_qty:
            return False
    else:
        if o0["qty"] != o1["qty"]:
            return False
    return True


def order_has_match(order, orders, tolerance_qty=0.01, tolerance_price=0.002):
    # if match, return matching order; otherwise return False
    for elm in orders:
        if orders_matching(order, elm, tolerance_qty, tolerance_price):
            return elm
    return False


class Passivbot:
    def __init__(self, config: dict):
        self.config = config
        self.user = config["live"]["user"]
        self.user_info = load_user_info(self.user)
        self.exchange = self.user_info["exchange"]
        self.broker_code = load_broker_code(self.user_info["exchange"])
        self.custom_id_max_length = 36
        self.sym_padding = 17
        self.action_str_max_len = max(
            len(a)
            for a in [
                "posting order",
                "cancelling order",
                "removed order",
                "added order",
            ]
        )
        self.stop_websocket = False
        self.balance = 1e-12
        self.hedge_mode = True
        self.inverse = False
        self.active_symbols = []
        self.fetched_positions = []
        self.fetched_open_orders = []
        self.open_orders = {}
        self.positions = {}
        self.symbol_ids = {}
        self.min_costs = {}
        self.min_qtys = {}
        self.qty_steps = {}
        self.price_steps = {}
        self.c_mults = {}
        self.max_leverage = {}
        self.pside_int_map = {"long": 0, "short": 1}
        self.PB_modes = {"long": {}, "short": {}}
        self.pnls_cache_filepath = make_get_filepath(
            f"caches/{self.exchange}/{self.user}_pnls.json"
        )
        self.ohlcvs_1m_cache_dirpath = make_get_filepath(
            f"caches/{self.exchange}/ohlcvs_1m/"
        )
        self.quote = "USDT"

        try:
            self.ai_agent = None
            enable_ai = bool(self.config.get("live", {}).get("enable_ai_agent", True))
            if enable_ai:
                self.ai_agent = AIAgent(self.config)
        except Exception as e:
            logging.error(f"Failed to initialize AI Agent: {e}")

        self.minimum_market_age_millis = (
            self.config["live"]["minimum_coin_age_days"] * 24 * 60 * 60 * 1000
        )
        self.emas = {"long": {}, "short": {}}
        self.ema_alphas = {"long": {}, "short": {}}
        self.upd_minute_emas = {}
        self.ohlcvs_1m_update_after_minutes = config["live"][
            "ohlcvs_1m_update_after_minutes"
        ]
        self.ohlcvs_1m_rolling_window_days = config["live"][
            "ohlcvs_1m_rolling_window_days"
        ]
        self.n_symbols_missing_ohlcvs_1m = 1000
        self.ohlcvs_1m_update_timestamps = {}
        self.max_n_concurrent_ohlcvs_1m_updates = 3
        self.stop_signal_received = False
        self.ohlcvs_1m_update_timestamps_WS = {}
        self.PB_mode_stop = {
            "long": "graceful_stop" if self.config["live"]["auto_gs"] else "manual",
            "short": "graceful_stop" if self.config["live"]["auto_gs"] else "manual",
        }
        self.create_ccxt_sessions()
        self.debug_mode = False
        self.balance_threshold = (
            1.0  # don't create orders if balance is less than threshold
        )
        self.hyst_rounding_balance_pct = 0.05
        self.hyst_rounding_balance_h = 0.75
        self.state_change_detected_by_symbol = set()
        self.recent_order_executions = []
        self.recent_order_cancellations = []
        # AI Agent init
        try:
            self.ai_agent = None
            enable_ai = bool(self.config.get("live", {}).get("enable_ai_agent", True))
            if enable_ai:
                self.ai_agent = AIAgent(self.config)
        except Exception:
            self.ai_agent = None

    async def start_bot(self):
        logging.info(f"Starting bot {self.exchange}...")
        await format_approved_ignored_coins(self.config, self.user_info["exchange"])
        await self.init_markets()
        await asyncio.sleep(1)
        logging.info(f"Starting data maintainers...")
        await self.start_data_maintainers()
        await self.wait_for_ohlcvs_1m_to_update()

        logging.info(f"starting execution loop...")
        if not self.debug_mode:
            await self.run_execution_loop()

    async def init_markets(self, verbose=True):
        # called at bot startup and once an hour thereafter
        self.init_markets_last_update_ms = utc_ms()
        await self.update_exchange_config()  # set hedge mode
        self.markets_dict = await load_markets(self.exchange, 0, verbose=False)
        await self.determine_utc_offset(verbose)
        # ineligible symbols cannot open new positions
        self.ineligible_symbols = {}
        self.eligible_symbols = set()
        for symbol in sorted(self.markets_dict):
            if not self.markets_dict[symbol]["active"]:
                self.ineligible_symbols[symbol] = "not active"
            elif not self.markets_dict[symbol]["swap"]:
                self.ineligible_symbols[symbol] = "wrong market type"
            elif not self.markets_dict[symbol]["linear"]:
                self.ineligible_symbols[symbol] = "not linear"
            elif not symbol.endswith(f"/{self.quote}:{self.quote}"):
                self.ineligible_symbols[symbol] = "wrong quote"
            elif not self.symbol_is_eligible(symbol):
                self.ineligible_symbols[symbol] = f"not eligible on {self.exchange}"
            else:
                self.eligible_symbols.add(symbol)
        if verbose:
            for line in set(self.ineligible_symbols.values()):
                syms_ = [
                    s
                    for s in self.ineligible_symbols
                    if self.ineligible_symbols[s] == line
                ]
                if len(syms_) > 12:
                    logging.info(f"{line}: {len(syms_)} symbols")
                elif len(syms_) > 0:
                    logging.info(f"{line}: {','.join(sorted(set([s for s in syms_])))}")
        self.set_market_specific_settings()
        # for prettier printing
        self.max_len_symbol = max([len(s) for s in self.markets_dict])
        self.sym_padding = max(self.sym_padding, self.max_len_symbol + 1)
        # await self.init_flags()
        self.init_coin_overrides()
        await self.update_tickers()
        self.refresh_approved_ignored_coins_lists()
        # self.set_live_configs()
        self.set_wallet_exposure_limits()
        await self.update_positions()
        await self.update_open_orders()
        self.update_effective_min_cost()
        self.n_symbols_missing_ohlcvs_1m = len(self.get_symbols_approved_or_has_pos())
        if self.is_forager_mode():
            await self.update_first_timestamps()

    def debug_print(self, *args):
        if hasattr(self, "debug_mode") and self.debug_mode:
            print(*args)

    def init_coin_overrides(self):
        self.coin_overrides = {
            s: v
            for k, v in self.config.get("coin_overrides", {}).items()
            if (s := self.coin_to_symbol(k))
        }

    def config_get(self, path: [str], symbol=None):
        """
        Return value from self.coin_overrides if present,
        otherwise return value from self.config.
        """
        if symbol and symbol in self.coin_overrides:
            d = self.coin_overrides[symbol]
            for p in path:
                if isinstance(d, dict) and p in d:
                    d = d[p]
                else:
                    d = None
                    break
            if d is not None:
                return d

        # fallback to global config
        d = self.config
        for p in path:
            if isinstance(d, dict) and p in d:
                d = d[p]
            else:
                raise KeyError(
                    f"Key path {'.'.join(path)} not found in config or coin overrides."
                )
        return d

    async def update_first_timestamps(self, symbols=[]):
        if not hasattr(self, "first_timestamps"):
            self.first_timestamps = {}
        symbols = sorted(
            set(symbols + flatten(self.approved_coins_minus_ignored_coins.values()))
        )
        if all([s in self.first_timestamps for s in symbols]):
            return
        first_timestamps = await get_first_timestamps_unified(symbols)
        self.first_timestamps.update(first_timestamps)
        for symbol in sorted(self.first_timestamps):
            symbolf = self.coin_to_symbol(symbol, verbose=False)
            if symbolf not in self.markets_dict:
                continue
            if symbolf not in self.first_timestamps:
                self.first_timestamps[symbolf] = self.first_timestamps[symbol]
        for symbol in symbols:
            if symbol not in self.first_timestamps:
                logging.info(
                    f"warning: unable to get first timestamp for {symbol}. Setting to zero."
                )
                self.first_timestamps[symbol] = 0.0

    def get_first_timestamp(self, symbol):
        if symbol not in self.first_timestamps:
            logging.info(
                f"warning: {symbol} missing from first_timestamps. Setting to zero."
            )
            self.first_timestamps[symbol] = 0.0
        return self.first_timestamps[symbol]

    def coin_to_symbol(self, coin, verbose=True):
        if coin == "":
            return ""
        if not hasattr(self, "coin_to_symbol_map"):
            self.coin_to_symbol_map = {}
        if coin in self.coin_to_symbol_map:
            return self.coin_to_symbol_map[coin]
        coinf = symbol_to_coin(coin)
        if coinf in self.coin_to_symbol_map:
            self.coin_to_symbol_map[coin] = self.coin_to_symbol_map[coinf]
            return self.coin_to_symbol_map[coinf]
        result = coin_to_symbol(coin, self.exchange)
        self.coin_to_symbol_map[coin] = result
        return result

    def order_to_order_tuple(self, order):
        return (
            order["symbol"],
            order["side"],
            order["position_side"],
            round(float(order["qty"]), 12),
            round(float(order["price"]), 12),
        )

    async def run_execution_loop(self):
        while not self.stop_signal_received:
            try:
                self.execution_scheduled = False
                self.state_change_detected_by_symbol = set()
                await self.update_pos_oos_pnls_ohlcvs()
                res = await self.execute_to_exchange()
                if self.debug_mode:
                    return res
                await asyncio.sleep(self.config["live"]["execution_delay_seconds"])
                sleep_duration = 30
                for i in range(sleep_duration * 10):
                    if self.execution_scheduled:
                        break
                    await asyncio.sleep(0.1)
            except Exception as e:
                logging.error(f"error with {get_function_name()} {e}")
                traceback.print_exc()
                await asyncio.sleep(1.0)

    async def update_pos_oos_pnls_ohlcvs(self):
        await self.update_positions()
        await asyncio.gather(
            self.update_open_orders(),
            self.update_pnls(),
        )
        await self.update_ohlcvs_1m_for_actives()

    def add_to_recent_order_cancellations(self, order):
        # keeps track of latest order cancellations posted to exchange
        self.recent_order_cancellations.append(
            {**order, **{"execution_timestamp": utc_ms()}}
        )

    def order_was_recently_cancelled(self, order, max_age_ms=15_000) -> float:
        # first prune: retain only recent orders
        # returns 0.0 if no match, delay time otherwise
        age_limit = utc_ms() - max_age_ms
        self.recent_order_cancellations = [
            x
            for x in self.recent_order_cancellations
            if x["execution_timestamp"] > age_limit
        ]
        if matching := order_has_match(
            order,
            self.recent_order_cancellations,
            tolerance_price=0.0,
            tolerance_qty=0.0,
        ):
            return max(0.0, (matching["execution_timestamp"] + max_age_ms) - utc_ms())
        return 0.0

    def add_to_recent_order_executions(self, order):
        # keeps track of latest orders posted to exchange
        self.recent_order_executions.append(
            {**order, **{"execution_timestamp": utc_ms()}}
        )

    def order_was_recently_updated(self, order, max_age_ms=15_000) -> float:
        # first prune: retain only recent orders
        # returns 0.0 if no match, delay time otherwise
        age_limit = utc_ms() - max_age_ms
        self.recent_order_executions = [
            x
            for x in self.recent_order_executions
            if x["execution_timestamp"] > age_limit
        ]
        if matching := order_has_match(order, self.recent_order_executions):
            return max(0.0, (matching["execution_timestamp"] + max_age_ms) - utc_ms())
        return 0.0

    async def execute_to_exchange(self):
        await self.execution_cycle()
        await self.update_EMAs()
        await self.update_exchange_configs()
        to_cancel, to_create = self.calc_orders_to_cancel_and_create()
        # AI Agent evaluation & application
        try:
            if getattr(self, "ai_agent", None):
                # Build state for agent
                open_positions = []
                upnl_total = 0.0
                try:
                    # compute positions upnl using last prices
                    for symbol, ps in getattr(self, "positions", {}).items():
                        for pside in ("long", "short"):
                            size = float(ps.get(pside, {}).get("size", 0.0) or 0.0)
                            price = float(ps.get(pside, {}).get("price", 0.0) or 0.0)
                            if size == 0.0 or price == 0.0:
                                continue
                            last_price = self.get_last_price(symbol, null_replace=0.0)
                            if last_price:
                                try:
                                    upnl = calc_pnl(pside, price, last_price, size, self.inverse, self.c_mults[symbol])
                                except Exception:
                                    upnl = 0.0
                                upnl_total += upnl
                                notional = abs(size) * last_price * self.c_mults.get(symbol, 1.0)
                                upnl_pct = upnl / notional if notional else 0.0
                                open_positions.append({"symbol": symbol, "position_side": pside, "price": price, "size": size, "upnl_pct": upnl_pct})
                except Exception:
                    pass
                try:
                    balance = float(getattr(self, "balance", 0.0) or 0.0)
                except Exception:
                    balance = 0.0
                upnl_acc_pct = (upnl_total / balance) if balance else 0.0
                # estimate volatility from any candidate symbol with >=21 samples
                volatility = None
                try:
                    candidate_symbol = None
                    if hasattr(self, "ohlcvs_1m"):
                        for s in getattr(self, "active_symbols", []) or []:
                            try:
                                if s in self.ohlcvs_1m and len(self.ohlcvs_1m[s]) >= 21:
                                    candidate_symbol = s
                                    break
                            except Exception:
                                continue
                        if candidate_symbol is None:
                            for s in getattr(self, "ohlcvs_1m", {}):
                                try:
                                    if len(self.ohlcvs_1m[s]) >= 21:
                                        candidate_symbol = s
                                        break
                                except Exception:
                                    continue
                        if candidate_symbol is not None:
                            vals = list(self.ohlcvs_1m[candidate_symbol].values())[-21:]
                            closes = [float(x[4]) for x in vals if x[4] is not None]
                            returns = []
                            for i in range(1, len(closes)):
                                if closes[i - 1] != 0.0:
                                    returns.append((closes[i] / closes[i - 1]) - 1.0)
                            if len(returns) >= 2:
                                volatility = float(np.std(returns))
                except Exception:
                    volatility = None
                live_params = {}
                try:
                    live_params = {
                        "long": {
                            "grid_spacing_pct": self.config["bot"]["long"].get("entry_grid_spacing_pct"),
                            "pos_size_pct": self.config["bot"]["long"].get("entry_initial_qty_pct"),
                        },
                        "short": {
                            "grid_spacing_pct": self.config["bot"]["short"].get("entry_grid_spacing_pct"),
                            "pos_size_pct": self.config["bot"]["short"].get("entry_initial_qty_pct"),
                        },
                        "leverage": self.config.get("live", {}).get("leverage"),
                    }
                except Exception:
                    pass
                state = {
                    "open_positions": open_positions,
                    "closed_trades": [],
                    "account": {"balance": balance, "unrealized_pnl_pct": upnl_acc_pct},
                    "volatility": volatility,
                    "live_config": live_params,
                }
                try:
                    self.ai_agent.observe(state)
                    ai_decision = self.ai_agent.evaluate(state) or {}
                    self.ai_agent.apply(ai_decision, None, self)
                    self.ai_agent.maybe_resume(self)
                except Exception:
                    pass
        except Exception:
            pass

        # ---- AI Agent hook: observe state and apply decision (no logic change) ----
        try:
            if getattr(self, "ai_agent", None):
                # Build lightweight, richer state using already-held data
                # Open positions with unrealized PnL % per position
                open_positions = []
                try:
                    for symbol in self.positions:
                        for pside in ["long", "short"]:
                            pos = self.positions[symbol][pside]
                            size = pos.get("size", 0.0)
                            if size != 0.0:
                                entry_price = pos.get("price", 0.0)
                                last_price = or_default(
                                    self.get_last_price, symbol, default=0.0
                                )
                                try:
                                    upnl = calc_pnl(
                                        pside,
                                        entry_price,
                                        last_price,
                                        size,
                                        self.inverse,
                                        self.c_mults.get(symbol, 1.0),
                                    )
                                    cost = (
                                        pbr.qty_to_cost(
                                            abs(size),
                                            entry_price,
                                            self.c_mults.get(symbol, 1.0),
                                        )
                                        if entry_price and abs(size)
                                        else 0.0
                                    )
                                    upnl_pct = float(upnl / cost) if cost else 0.0
                                except Exception:
                                    upnl_pct = 0.0
                                open_positions.append(
                                    {
                                        "symbol": symbol,
                                        "position_side": pside,
                                        "entry_price": float(entry_price),
                                        "size": float(size),
                                        "upnl_pct": upnl_pct,
                                    }
                                )
                except Exception:
                    pass

                # Last 10 closed trades with realized PnL % and size
                closed_trades = []
                try:
                    pnls_list = getattr(self, "pnls", [])
                    for trade in pnls_list[-10:]:
                        try:
                            symbol = trade.get("symbol")
                            price = float(trade.get("price", 0.0) or 0.0)
                            qty = float(abs(trade.get("qty", 0.0) or 0.0))
                            pnl = float(trade.get("pnl", 0.0) or 0.0)
                            c_mult = self.c_mults.get(symbol, 1.0)
                            cost = (
                                pbr.qty_to_cost(qty, price, c_mult)
                                if price and qty
                                else 0.0
                            )
                            pnl_pct = float(pnl / cost) if cost else 0.0
                            closed_trades.append(
                                {
                                    "symbol": symbol,
                                    "position_side": trade.get("position_side"),
                                    "price": price,
                                    "size": qty,
                                    "pnl_pct": pnl_pct,
                                }
                            )
                        except Exception:
                            continue
                except Exception:
                    pass

                # Account-level metrics
                try:
                    total_balance = float(self.balance)
                except Exception:
                    total_balance = None
                try:
                    total_upnl = float(self.calc_upnl_sum())
                    total_cost = 0.0
                    for symbol in self.positions:
                        for pside in ["long", "short"]:
                            pos = self.positions[symbol][pside]
                            size = pos.get("size", 0.0)
                            if size != 0.0:
                                entry_price = pos.get("price", 0.0)
                                try:
                                    total_cost += pbr.qty_to_cost(
                                        abs(size),
                                        entry_price,
                                        self.c_mults.get(symbol, 1.0),
                                    )
                                except Exception:
                                    pass
                    upnl_pct_combined = (
                        float(total_upnl / total_cost) if total_cost > 0 else 0.0
                    )
                except Exception:
                    upnl_pct_combined = 0.0

                # Volatility metric (std dev of last 20 returns for one candidate symbol)
                volatility = None
                try:
                    candidate_symbol = None
                    if hasattr(self, "ohlcvs_1m"):
                        for s in self.active_symbols:
                            try:
                                if s in self.ohlcvs_1m and len(self.ohlcvs_1m[s]) >= 21:
                                    candidate_symbol = s
                                    break
                            except Exception:
                                continue
                        if candidate_symbol is None:
                            for s in getattr(self, "ohlcvs_1m", {}):
                                try:
                                    if len(self.ohlcvs_1m[s]) >= 21:
                                        candidate_symbol = s
                                        break
                                except Exception:
                                    continue
                        if candidate_symbol is not None:
                            vals = list(self.ohlcvs_1m[candidate_symbol].values())[-21:]
                            closes = [float(x[4]) for x in vals if x[4] is not None]
                            returns = []
                            for i in range(1, len(closes)):
                                if closes[i - 1] != 0.0:
                                    returns.append((closes[i] / closes[i - 1]) - 1.0)
                            if len(returns) >= 2:
                                volatility = float(np.std(returns))
                except Exception:
                    volatility = None

                # Live config parameters
                live_params = {}
                try:
                    live_params = {
                        "long": {
                            "grid_spacing_pct": self.config["bot"]["long"].get(
                                "entry_grid_spacing_pct"
                            ),
                            "pos_size_pct": self.config["bot"]["long"].get(
                                "entry_initial_qty_pct"
                            ),
                        },
                        "short": {
                            "grid_spacing_pct": self.config["bot"]["short"].get(
                                "entry_grid_spacing_pct"
                            ),
                            "pos_size_pct": self.config["bot"]["short"].get(
                                "entry_initial_qty_pct"
                            ),
                        },
                        "leverage": self.config.get("live", {}).get("leverage"),
                    }
                except Exception:
                    pass

                state = {
                    "open_positions": open_positions,
                    "closed_trades": closed_trades,
                    "account": {
                        "balance": total_balance,
                        "unrealized_pnl_pct": upnl_pct_combined,
                    },
                    "volatility": volatility,
                    "live_config": live_params,
                }

                if not hasattr(self, "_ai_agent_logged_state_keys"):
                    self._ai_agent_logged_state_keys = True
                    try:
                        logging.info(
                            f"AI Agent state keys: {sorted(list(state.keys()))}"
                        )
                    except Exception:
                        pass

                # Observe, Evaluate, then Apply current decision
                decision = {"to_cancel": to_cancel, "to_create": to_create}
                try:
                    self.ai_agent.observe(state)
                except Exception:
                    pass
                ai_decision = {}
                try:
                    ai_decision = self.ai_agent.evaluate(state) or {}
                except Exception:
                    ai_decision = {}
                try:
                    # apply AI decision; does not alter to_cancel/to_create directly
                    self.ai_agent.apply(ai_decision, None, self)
                except Exception:
                    pass
                try:
                    # safe resume if thresholds cleared and cooldown elapsed
                    self.ai_agent.maybe_resume(self)
                except Exception:
                    pass
                logging.info("AI Agent invoked on tick")
        except Exception as e:
            logging.error(f"AI Agent hook error: {e}")

        # debug duplicates
        seen = set()
        for elm in to_cancel:
            key = str(elm["price"]) + str(elm["qty"])
            if key in seen:
                logging.info(f"debug duplicate order cancel {elm}")
            seen.add(key)

        seen = set()
        for elm in to_create:
            key = str(elm["price"]) + str(elm["qty"])
            if key in seen:
                logging.info(f"debug duplicate order create {elm}")
            seen.add(key)
        # format custom_id
        if self.debug_mode:
            if to_cancel:
                print(
                    f"would cancel {len(to_cancel)} order{'s' if len(to_cancel) > 1 else ''}"
                )
        else:
            res = await self.execute_cancellations_parent(to_cancel)
        if self.debug_mode:
            if to_create:
                print(
                    f"would create {len(to_create)} order{'s' if len(to_create) > 1 else ''}"
                )
        elif self.balance < self.balance_threshold:
            logging.info(
                f"Balance too low: {self.balance} {self.quote}. Not creating any orders."
            )
        else:
            # to_create_mod = [x for x in to_create if not order_has_match(x, to_cancel)]
            to_create_mod = []
            for x in to_create:
                xf = f"{x['symbol']} {x['side']} {x['position_side']} {x['qty']} @ {x['price']}"
                if order_has_match(x, to_cancel):
                    logging.info(
                        f"matching order cancellation found; will be delayed until next cycle: {xf}"
                    )
                elif delay_time_ms := self.order_was_recently_updated(x):
                    logging.info(
                        f"matching recent order execution found; will be delayed for up to {delay_time_ms/1000:.1f} secs: {xf}"
                    )
                else:
                    to_create_mod.append(x)
            if self.state_change_detected_by_symbol:
                logging.info(
                    "state change during execution; skipping order creation"
                    f" for {self.state_change_detected_by_symbol} until next cycle"
                )
                to_create_mod = [
                    x
                    for x in to_create_mod
                    if x["symbol"] not in self.state_change_detected_by_symbol
                ]
            res = None
            try:
                # When AI agent blocks entries, allow only reduce-only orders (closes)
                if getattr(self, "skip_entry", False):
                    to_create_mod = [x for x in to_create_mod if x.get("reduce_only")]
                res = await self.execute_orders_parent(to_create_mod)
            except Exception as e:
                logging.error(f"error executing orders {to_create_mod} {e}")
                print_async_exception(res)
                traceback.print_exc()
                await self.restart_bot_on_too_many_errors()
        if to_cancel or to_create:
            self.execution_scheduled = True
        if self.debug_mode:
            return to_cancel, to_create

    async def execute_orders_parent(self, orders: [dict]) -> [dict]:
<<<<<<< HEAD
        orders = self.format_custom_ids(orders)[
            : self.config["live"]["max_n_creations_per_batch"]
        ]
=======
        orders = orders[: self.config["live"]["max_n_creations_per_batch"]]
>>>>>>> 285facd6
        for order in orders:
            self.add_to_recent_order_executions(order)
            self.log_order_action(order, "posting order")
        res = await self.execute_orders(orders)
        if not res:
            return
        if len(orders) != len(res):
            print(
                f"debug unequal lengths execute_orders_parent: "
                f"{len(orders)} orders, {len(res)} executions",
                res,
            )
            return []
        to_return = []
        for ex, order in zip(res, orders):
            if not self.did_create_order(ex):
                print(f"debug did_create_order false {ex}")
                continue
            debug_prints = {}
            for key in order:
                if key not in ex:
                    debug_prints.setdefault("missing", []).append((key, order[key]))
                    ex[key] = order[key]
                elif ex[key] is None:
                    debug_prints.setdefault("is_none", []).append((key, order[key]))
                    ex[key] = order[key]
            if debug_prints and self.debug_mode:
                print("debug create_orders", debug_prints)
            to_return.append(ex)
        if to_return:
            for elm in to_return:
                self.add_new_order(elm, source="POST")
        return to_return

    async def execute_cancellations_parent(self, orders: [dict]) -> [dict]:
        if len(orders) > self.config["live"]["max_n_cancellations_per_batch"]:
            # prioritize cancelling reduce-only orders
            try:
                reduce_only_orders = [
                    x for x in orders if x.get("reduce_only") or x.get("reduceOnly")
                ]
                rest = [x for x in orders if not x["reduce_only"]]
                orders = (reduce_only_orders + rest)[
                    : self.config["live"]["max_n_cancellations_per_batch"]
                ]
            except Exception as e:
                logging.error(f"debug filter cancellations {e}")
                orders = orders[: self.config["live"]["max_n_cancellations_per_batch"]]
        for order in orders:
            self.add_to_recent_order_cancellations(order)
            self.log_order_action(order, "cancelling order")
        res = await self.execute_cancellations(orders)
        to_return = []
        if len(orders) != len(res):
            self.execution_scheduled = True
            for od in orders:
                self.state_change_detected_by_symbol.add(od["symbol"])
            print(
                f"debug unequal lengths execute_cancellations_parent: "
                f"{len(orders)} orders, {len(res)} executions",
                res,
            )
            return []
        for ex, od in zip(res, orders):
            if not self.did_cancel_order(ex, od):
                self.state_change_detected_by_symbol.add(od["symbol"])
                print(f"debug did_cancel_order false {ex} {od}")
                continue
            debug_prints = {}
            for key in od:
                if key not in ex:
                    debug_prints.setdefault("missing", []).append((key, od[key]))
                    ex[key] = od[key]
                elif ex[key] is None:
                    debug_prints.setdefault("is_none", []).append((key, od[key]))
                    ex[key] = od[key]
            if debug_prints and self.debug_mode:
                print("debug cancel_orders", debug_prints)
            to_return.append(ex)
        if to_return:
            for elm in to_return:
                self.remove_order(elm, source="POST")
        return to_return

    def log_order_action(self, order, action, source="passivbot"):
        logging.info(
            f"{action: >{self.action_str_max_len}} {self.pad_sym(order['symbol'])} {order['side']} "
            f"{order['qty']} {order['position_side']} @ {order['price']} source: {source}"
        )

    def did_create_order(self, executed) -> bool:
        try:
            return "id" in executed and executed["id"] is not None
        except:
            return False
        # further tests defined in child class

    def did_cancel_order(self, executed, order=None) -> bool:
        if isinstance(executed, list) and len(executed) == 1:
            return self.did_cancel_order(executed[0], order)
        try:
            return "id" in executed and executed["id"] is not None
        except:
            return False
        # further tests defined in child class

    def is_forager_mode(self, pside=None):
        if pside is None:
            return self.is_forager_mode("long") or self.is_forager_mode("short")
        if self.config["bot"][pside]["total_wallet_exposure_limit"] <= 0.0:
            return False
        if self.config["live"][f"forced_mode_{pside}"]:
            return False
        n_positions = self.get_max_n_positions(pside)
        if n_positions == 0:
            return False
        if n_positions >= len(self.approved_coins_minus_ignored_coins[pside]):
            return False
        return True

    def pad_sym(self, symbol):
        return f"{symbol: <{self.sym_padding}}"

    def stop_data_maintainers(self, verbose=True):
        if not hasattr(self, "maintainers"):
            return
        res = {}
        for key in self.maintainers:
            try:
                res[key] = self.maintainers[key].cancel()
            except Exception as e:
                logging.error(f"error stopping maintainer {key} {e}")
        if hasattr(self, "WS_ohlcvs_1m_tasks"):
            res0s = {}
            for key in self.WS_ohlcvs_1m_tasks:
                try:
                    res0 = self.WS_ohlcvs_1m_tasks[key].cancel()
                    res0s[key] = res0
                except Exception as e:
                    logging.error(f"error stopping WS_ohlcvs_1m_tasks {key} {e}")
            if res0s:
                if verbose:
                    logging.info(f"stopped ohlcvs watcher tasks {res0s}")
        if verbose:
            logging.info(f"stopped data maintainers: {res}")
        return res

    def has_position(self, pside=None, symbol=None):
        if pside is None:
            return self.has_position("long", symbol) or self.has_position(
                "short", symbol
            )
        if symbol is None:
            return any([self.has_position(pside, s) for s in self.positions])
        return symbol in self.positions and self.positions[symbol][pside]["size"] != 0.0

    def is_trailing(self, symbol, pside=None):
        if pside is None:
            return self.is_trailing(symbol, "long") or self.is_trailing(symbol, "short")
        return (
            self.config_get(["bot", pside, "entry_trailing_grid_ratio"], symbol=symbol)
            != 0.0
            or self.config_get(
                ["bot", pside, "close_trailing_grid_ratio"], symbol=symbol
            )
            != 0.0
        )

    def get_last_position_changes(self, symbol=None):
        last_position_changes = defaultdict(dict)
        for symbol in self.positions:
            for pside in ["long", "short"]:
                if self.has_position(pside, symbol) and self.is_trailing(symbol, pside):
                    last_position_changes[symbol][pside] = (
                        utc_ms() - 1000 * 60 * 60 * 24 * 7
                    )
                    for fill in self.pnls[::-1]:
                        try:
                            if (
                                fill["symbol"] == symbol
                                and fill["position_side"] == pside
                            ):
                                last_position_changes[symbol][pside] = fill["timestamp"]
                                break
                        except Exception as e:
                            logging.error(
                                f"Error with get_last_position_changes. Faulty element: {fill}"
                            )
        return last_position_changes

    async def wait_for_ohlcvs_1m_to_update(self):
        await asyncio.sleep(1.0)
        prev_print_ts = utc_ms() - 5000.0
        while (
            not self.stop_signal_received
            and self.n_symbols_missing_ohlcvs_1m
            > self.max_n_concurrent_ohlcvs_1m_updates - 1
        ):
            if utc_ms() - prev_print_ts > 1000 * 10:
                logging.info(
                    f"Waiting for ohlcvs to be refreshed. Number of symbols with "
                    f"out-of-date ohlcvs: {self.n_symbols_missing_ohlcvs_1m}"
                )
                prev_print_ts = utc_ms()
            await asyncio.sleep(0.1)

    def get_ohlcvs_1m_filepath(self, symbol):
        try:
            return self.ohlcvs_1m_filepaths[symbol]
        except:
            if not hasattr(self, "filepath"):
                self.ohlcvs_1m_filepaths = {}
            filepath = f"{self.ohlcvs_1m_cache_dirpath}{symbol_to_coin(symbol)}.npy"
            self.ohlcvs_1m_filepaths[symbol] = filepath
            return filepath

    def trim_ohlcvs_1m(self, symbol):
        try:
            if not hasattr(self, "ohlcvs_1m"):
                return
            if symbol not in self.ohlcvs_1m:
                return
            age_limit = (
                self.get_exchange_time()
                - 1000 * 60 * 60 * 24 * self.ohlcvs_1m_rolling_window_days
            )
            for i in range(len(self.ohlcvs_1m[symbol])):
                ts = self.ohlcvs_1m[symbol].peekitem(0)[0]
                if ts < age_limit:
                    del self.ohlcvs_1m[symbol][ts]
                else:
                    break
            return True
        except Exception as e:
            logging.error(f"error with {get_function_name()} {symbol} {e}")
            traceback.print_exc()
            return False

    def dump_ohlcvs_1m_to_cache(self, symbol):
        try:
            self.trim_ohlcvs_1m(symbol)
            to_dump = np.array([x for x in self.ohlcvs_1m[symbol].values()])
            np.save(self.get_ohlcvs_1m_filepath(symbol), to_dump)
            return True
        except Exception as e:
            logging.error(f"error with {get_function_name()} for {symbol}: {e}")
            traceback.print_exc()
            return False

    def update_trailing_data(self):
        if not hasattr(self, "trailing_prices"):
            self.trailing_prices = {}
        last_position_changes = self.get_last_position_changes()
        symbols = (
            set(self.trailing_prices)
            | set(last_position_changes)
            | set(self.active_symbols)
        )
        for symbol in symbols:
            self.trailing_prices[symbol] = {
                "long": {
                    "max_since_open": 0.0,
                    "min_since_max": np.inf,
                    "min_since_open": np.inf,
                    "max_since_min": 0.0,
                },
                "short": {
                    "max_since_open": 0.0,
                    "min_since_max": np.inf,
                    "min_since_open": np.inf,
                    "max_since_min": 0.0,
                },
            }
            if symbol not in last_position_changes:
                continue
            for pside in last_position_changes[symbol]:
                if symbol not in self.ohlcvs_1m:
                    logging.info(f"debug: {symbol} missing from self.ohlcvs_1m")
                    continue
                for ts in self.ohlcvs_1m[symbol]:
                    if ts <= last_position_changes[symbol][pside]:
                        continue
                    x = self.ohlcvs_1m[symbol][ts]
                    if x[2] > self.trailing_prices[symbol][pside]["max_since_open"]:
                        self.trailing_prices[symbol][pside]["max_since_open"] = x[2]
                        self.trailing_prices[symbol][pside]["min_since_max"] = x[4]
                    else:
                        self.trailing_prices[symbol][pside]["min_since_max"] = min(
                            self.trailing_prices[symbol][pside]["min_since_max"], x[3]
                        )
                    if x[3] < self.trailing_prices[symbol][pside]["min_since_open"]:
                        self.trailing_prices[symbol][pside]["min_since_open"] = x[3]
                        self.trailing_prices[symbol][pside]["max_since_min"] = x[4]
                    else:
                        self.trailing_prices[symbol][pside]["max_since_min"] = max(
                            self.trailing_prices[symbol][pside]["max_since_min"], x[2]
                        )

<<<<<<< HEAD
    def format_symbol(self, symbol: str) -> str:
        try:
            return self.formatted_symbols_map[symbol]
        except (KeyError, AttributeError):
            pass
        if not hasattr(self, "formatted_symbols_map"):
            self.formatted_symbols_map = {}
            self.formatted_symbols_map_inv = defaultdict(set)
        formatted = (
            f"{symbol_to_coin(symbol.replace(',', ''))}/{self.quote}:{self.quote}"
        )
        self.formatted_symbols_map[symbol] = formatted
        self.formatted_symbols_map_inv[formatted].add(symbol)
        return formatted

=======
>>>>>>> 285facd6
    def symbol_is_eligible(self, symbol):
        # defined for each child class
        return True

    def set_market_specific_settings(self):
        # set min cost, min qty, price step, qty step, c_mult
        # defined individually for each exchange
        self.symbol_ids = {
            symbol: self.markets_dict[symbol]["id"] for symbol in self.markets_dict
        }
        self.symbol_ids_inv = {v: k for k, v in self.symbol_ids.items()}

    def get_symbol_id(self, symbol):
        try:
            return self.symbol_ids[symbol]
        except:
            logging.info(
                f"debug: symbol {symbol} missing from self.symbol_ids. Using {symbol}"
            )
            self.symbol_ids[symbol] = symbol
            return symbol

    def get_symbol_id_inv(self, symbol):
        try:
            return self.symbol_ids_inv[symbol]
        except:
            logging.info(
                f"debug: symbol {symbol} missing from self.symbol_ids_inv. Using {symbol}"
            )
            self.symbol_ids_inv[symbol] = symbol
            return symbol

    def is_approved(self, pside, symbol) -> bool:
        if symbol not in self.approved_coins_minus_ignored_coins[pside]:
            return False
        if symbol in self.ignored_coins[pside]:
            return False
        if not self.is_old_enough(pside, symbol):
            return False
        return True

    async def update_exchange_configs(self):
        if not hasattr(self, "already_updated_exchange_config_symbols"):
            self.already_updated_exchange_config_symbols = set()
        symbols_not_done = [
            x
            for x in self.active_symbols
            if x not in self.already_updated_exchange_config_symbols
        ]
        if symbols_not_done:
            await self.update_exchange_config_by_symbols(symbols_not_done)
            self.already_updated_exchange_config_symbols.update(symbols_not_done)

    async def update_exchange_config_by_symbols(self, symbols):
        # defined by each exchange child class
        pass

    async def update_exchange_config(self):
        # defined by each exchange child class
        pass

    def is_old_enough(self, pside, symbol):
        if self.is_forager_mode(pside) and self.minimum_market_age_millis > 0:
            first_timestamp = self.get_first_timestamp(symbol)
            if first_timestamp:
                return utc_ms() - first_timestamp > self.minimum_market_age_millis
            else:
                return False
        else:
            return True

    async def update_tickers(self):
        if not hasattr(self, "tickers"):
            self.tickers = {}
        tickers = None
        try:
            tickers = await self.cca.fetch_tickers()
            for symbol in tickers:
                if tickers[symbol]["last"] is None:
                    if (
                        tickers[symbol]["bid"] is not None
                        and tickers[symbol]["ask"] is not None
                    ):
                        tickers[symbol]["last"] = np.mean(
                            [tickers[symbol]["bid"], tickers[symbol]["ask"]]
                        )
                else:
                    for oside in ["bid", "ask"]:
                        if (
                            tickers[symbol][oside] is None
                            and tickers[symbol]["last"] is not None
                        ):
                            tickers[symbol][oside] = tickers[symbol]["last"]
            self.tickers = tickers
        except Exception as e:
            logging.error(f"Error with {get_function_name()} {e}")

    async def execution_cycle(self):
        # called before every execution to exchange
        # assumes positions, open orders are up to date
        # determine coins with position and open orders
        # determine eligible/ineligible coins
        # determine approved/ignored coins
        #   from external ignored/approved coins files
        #   from coin age
        #   from effective min cost (only if has updated price info)
        # determine and set special t,p,m modes and forced modes
        # determine ideal coins from noisiness and volume
        # determine coins with pos for normal or gs modes
        # determine coins from ideal coins for normal modes

        self.update_effective_min_cost()
        self.refresh_approved_ignored_coins_lists()
        self.set_wallet_exposure_limits()
        previous_PB_modes = (
            deepcopy(self.PB_modes) if hasattr(self, "PB_modes") else None
        )
        self.PB_modes = {"long": {}, "short": {}}
        for pside, other_pside in [("long", "short"), ("short", "long")]:
            if self.is_forager_mode(pside):
                await self.update_first_timestamps()
            for symbol in self.coin_overrides:
                if flag := self.get_forced_PB_mode(pside, symbol):
                    self.PB_modes[pside][symbol] = flag
            ideal_coins = self.get_filtered_coins(pside)
            slots_filled = {
                k
                for k, v in self.PB_modes[pside].items()
                if v in ["normal", "graceful_stop"]
            }
            max_n_positions = self.get_max_n_positions(pside)
            symbols_with_pos = self.get_symbols_with_pos(pside)
            for symbol in symbols_with_pos:
                if symbol in self.PB_modes[pside]:
                    continue
                elif forced_mode := self.get_forced_PB_mode(pside, symbol):
                    self.PB_modes[pside][symbol] = forced_mode
                else:
                    if symbol in self.ineligible_symbols:
                        if self.ineligible_symbols[symbol] == "not active":
                            self.PB_modes[pside][symbol] = "tp_only"
                        else:
                            self.PB_modes[pside][symbol] = "manual"
                    elif len(symbols_with_pos) > max_n_positions:
                        self.PB_modes[pside][symbol] = self.PB_mode_stop[pside]
                    elif symbol in ideal_coins:
                        self.PB_modes[pside][symbol] = "normal"
                    else:
                        self.PB_modes[pside][symbol] = self.PB_mode_stop[pside]
                    slots_filled.add(symbol)
            for symbol in ideal_coins:
                if len(slots_filled) >= max_n_positions:
                    break
                if symbol in self.PB_modes[pside]:
                    continue
                if not self.hedge_mode and self.has_position(other_pside, symbol):
                    continue
                self.PB_modes[pside][symbol] = "normal"
                slots_filled.add(symbol)
            for symbol in self.open_orders:
                if symbol in self.PB_modes[pside]:
                    continue
                self.PB_modes[pside][symbol] = self.PB_mode_stop[pside]
        self.active_symbols = sorted(
            {s for subdict in self.PB_modes.values() for s in subdict.keys()}
        )
        for symbol in self.active_symbols:
            for pside in self.PB_modes:
                if symbol not in self.PB_modes[pside]:
                    self.PB_modes[pside][symbol] = self.PB_mode_stop[pside]
            if symbol not in self.positions:
                self.positions[symbol] = {
                    "long": {"size": 0.0, "price": 0.0},
                    "short": {"size": 0.0, "price": 0.0},
                }
            if symbol not in self.open_orders:
                self.open_orders[symbol] = []
        self.set_wallet_exposure_limits()
        self.update_trailing_data()
        res = log_dict_changes(previous_PB_modes, self.PB_modes)
        for k, v in res.items():
            for elm in v:
                logging.info(f"{k} {elm}")

    def get_filtered_coins(self, pside):
        # filter coins by age
        # filter coins by min effective cost
        # filter coins by relative volume
        # filter coins by noisiness
        if self.get_forced_PB_mode(pside):
            return []
        candidates = self.approved_coins_minus_ignored_coins[pside]
        candidates = [s for s in candidates if self.is_old_enough(pside, s)]
        candidates = [
            s for s in candidates if self.effective_min_cost_is_low_enough(pside, s)
        ]
        if candidates == []:
            self.warn_on_high_effective_min_cost(pside)
        if self.is_forager_mode(pside):
            # filter coins by relative volume and noisiness
            clip_pct = self.config["bot"][pside]["filter_volume_drop_pct"]
            max_n_positions = self.get_max_n_positions(pside)
            if clip_pct > 0.0:
                volumes = self.calc_volumes(pside, symbols=candidates)
                # filter by relative volume
                n_eligible = round(len(volumes) * (1 - clip_pct))
                candidates = sorted(volumes, key=lambda x: volumes[x], reverse=True)
                candidates = candidates[: int(max(n_eligible, max_n_positions))]
            # ideal symbols are high noise symbols
            noisiness = self.calc_noisiness(pside, eligible_symbols=candidates)
            noisiness = {
                k: v
                for k, v in sorted(noisiness.items(), key=lambda x: x[1], reverse=True)
            }
            ideal_coins = [k for k in noisiness.keys()][:max_n_positions]
        else:
            # all approved coins are selected, no filtering by volume and noisiness
            ideal_coins = sorted(candidates)
        return ideal_coins

    def warn_on_high_effective_min_cost(self, pside):
        if not self.config["live"]["filter_by_min_effective_cost"]:
            return
        if not self.is_pside_enabled(pside):
            return
        approved_coins_filtered = [
            x
            for x in self.approved_coins_minus_ignored_coins[pside]
            if self.effective_min_cost_is_low_enough(pside, x)
        ]
        if len(approved_coins_filtered) == 0:
            logging.info(
                f"Warning: No {pside} symbols are approved due to min effective cost too high. "
                + f"Suggestions: 1) increase account balance, 2) "
                + f"set 'filter_by_min_effective_cost' to false, 3) reduce n_{pside}s"
            )

    def get_max_n_positions(self, pside):
        max_n_positions = min(
            self.config["bot"][pside]["n_positions"],
            len(self.approved_coins_minus_ignored_coins[pside]),
        )
        return max(0, int(round(max_n_positions)))

    def get_current_n_positions(self, pside):
        n_positions = 0
        for symbol in self.positions:
            if self.positions[symbol][pside]["size"] != 0.0:
                forced_mode = self.get_forced_PB_mode(pside, symbol)
                if forced_mode in ["normal", "graceful_stop"]:
                    n_positions += 1
                else:
                    n_positions += 1
        return n_positions

    def get_forced_PB_mode(self, pside, symbol=None):
        mode = self.config_get(["live", f"forced_mode_{pside}"], symbol=symbol)
        if mode:
            return mode
        elif symbol and not self.markets_dict[symbol]["active"]:
            return "tp_only"
        return None

    def set_wallet_exposure_limits(self):
        for pside in ["long", "short"]:
            self.config["bot"][pside]["wallet_exposure_limit"] = (
                self.get_wallet_exposure_limit(pside)
            )
            for symbol in self.coin_overrides:
                ov_conf = self.coin_overrides[symbol].get("bot", {}).get(pside, {})
                if "wallet_exposure_limit" in ov_conf:
                    self.coin_overrides[symbol]["bot"][pside][
                        "wallet_exposure_limit"
                    ] = self.get_wallet_exposure_limit(pside, symbol)

    def get_wallet_exposure_limit(self, pside, symbol=None):
        if symbol:
            fwel = (
                self.coin_overrides.get(symbol, {})
                .get("bot", {})
                .get(pside, {})
                .get("wallet_exposure_limit")
            )
            if fwel is not None:
                return fwel
        twel = self.config["bot"][pside]["total_wallet_exposure_limit"]
        if twel <= 0.0:
            return 0.0
        n_positions = max(
            self.get_max_n_positions(pside), self.get_current_n_positions(pside)
        )
        if n_positions == 0:
            return 0.0
        return round(twel / n_positions, 8)

    def is_pside_enabled(self, pside):
        return (
            self.config["bot"][pside]["total_wallet_exposure_limit"] > 0.0
            and self.config["bot"][pside]["n_positions"] > 0.0
        )

    def effective_min_cost_is_low_enough(self, pside, symbol):
        if not self.config["live"]["filter_by_min_effective_cost"]:
            return True
        return (
            self.balance
            * self.get_wallet_exposure_limit(pside, symbol)
            * self.config_get(["bot", pside, "entry_initial_qty_pct"], symbol=symbol)
            >= self.effective_min_cost[symbol]
        )

    def add_new_order(self, order, source="WS"):
        return  # only add new orders via REST in self.update_open_orders()

    def remove_order(self, order: dict, source="WS", reason="cancelled"):
        return  # only remove orders via REST in self.update_open_orders()

    def handle_order_update(self, upd_list):
        if upd_list:
            self.execution_scheduled = True
        return

    def handle_balance_update(self, upd, source="WS"):
        try:
            upd[self.quote]["total"] = round_dynamic(upd[self.quote]["total"], 10)
            equity = upd[self.quote]["total"] + self.calc_upnl_sum()
            if self.balance != upd[self.quote]["total"]:
                logging.info(
                    f"balance changed: {self.balance} -> {upd[self.quote]['total']} equity: {equity:.4f} source: {source}"
                )
                self.execution_scheduled = True
            self.balance = max(upd[self.quote]["total"], 1e-12)
        except Exception as e:
            logging.error(f"error updating balance from websocket {upd} {e}")
            traceback.print_exc()

    def handle_ohlcv_1m_update(self, symbol, upd):
        if symbol not in self.ohlcvs_1m:
            self.ohlcvs_1m[symbol] = SortedDict()
        for elm in upd:
            elm[0] = ensure_millis(elm[0])
            self.ohlcvs_1m[symbol][int(elm[0])] = elm
            self.ohlcvs_1m_update_timestamps_WS[symbol] = utc_ms()

    def calc_upnl_sum(self):
        upnl_sum = 0.0
        for elm in self.fetched_positions:
            try:
                upnl = calc_pnl(
                    elm["position_side"],
                    elm["price"],
                    self.get_last_price(elm["symbol"]),
                    elm["size"],
                    self.inverse,
                    self.c_mults[elm["symbol"]],
                )
                if upnl:
                    upnl_sum += upnl
            except Exception as e:
                logging.error(f"error calculating upnl sum {e}")
                traceback.print_exc()
                return 0.0
        return upnl_sum

    async def init_pnls(self):
        if not hasattr(self, "pnls"):
            self.pnls = []
        else:
            return  # pnls already initiated; abort
        logging.info(f"initiating pnls...")
        age_limit = (
            self.get_exchange_time()
            - 1000 * 60 * 60 * 24 * self.config["live"]["pnls_max_lookback_days"]
        )
        pnls_cache = []
        if os.path.exists(self.pnls_cache_filepath):
            try:
                pnls_cache = json.load(open(self.pnls_cache_filepath))
            except Exception as e:
                logging.error(f"error loading {self.pnls_cache_filepath} {e}")
        if pnls_cache:
            newest_pnls = await self.fetch_pnls(start_time=pnls_cache[-1]["timestamp"])
            if pnls_cache[0]["timestamp"] > age_limit + 1000 * 60 * 60 * 4:
                # might be older missing pnls
                logging.info(
                    f"fetching missing pnls from before {ts_to_date_utc(pnls_cache[0]['timestamp'])}"
                )
                missing_pnls = await self.fetch_pnls(
                    start_time=age_limit, end_time=pnls_cache[0]["timestamp"]
                )
                pnls_cache = sorted(
                    {
                        elm["id"]: elm
                        for elm in pnls_cache + missing_pnls + newest_pnls
                        if elm["timestamp"] >= age_limit
                    }.values(),
                    key=lambda x: x["timestamp"],
                )
        else:
            pnls_cache = await self.fetch_pnls(start_time=age_limit)
            if pnls_cache:
                try:
                    json.dump(pnls_cache, open(self.pnls_cache_filepath, "w"))
                except Exception as e:
                    logging.error(
                        f"error dumping pnls to {self.pnls_cache_filepath} {e}"
                    )
        self.pnls = pnls_cache

    async def update_pnls(self):
        # fetch latest pnls
        # dump new pnls to cache
        age_limit = (
            self.get_exchange_time()
            - 1000 * 60 * 60 * 24 * self.config["live"]["pnls_max_lookback_days"]
        )
        await self.init_pnls()  # will do nothing if already initiated
        old_ids = {elm["id"] for elm in self.pnls}
        start_time = self.pnls[-1]["timestamp"] - 1000 if self.pnls else age_limit
        res = await self.fetch_pnls(start_time=start_time, limit=100)
        if res in [None, False]:
            return False
        new_pnls = [x for x in res if x["id"] not in old_ids]
        self.pnls = sorted(
            {
                elm["id"]: elm
                for elm in self.pnls + new_pnls
                if elm["timestamp"] >= age_limit
            }.values(),
            key=lambda x: x["timestamp"],
        )
        if new_pnls:
            new_income = sum([x["pnl"] for x in new_pnls])
            if new_income != 0.0:
                logging.info(
                    f"{len(new_pnls)} new pnl{'s' if len(new_pnls) > 1 else ''} {new_income} {self.quote}"
                )
            try:
                json.dump(self.pnls, open(self.pnls_cache_filepath, "w"))
            except Exception as e:
                logging.error(f"error dumping pnls to {self.pnls_cache_filepath} {e}")
        return True

    def log_pnls_change(self, old_pnls, new_pnls):
        keys = ["id", "timestamp", "symbol", "side", "position_side", "price", "qty"]
        old_pnls_compressed = {(x[k] for k in keys) for x in old_pnls}
        new_pnls_compressed = [(x[k] for k in keys) for x in new_pnls]
        added_pnls = [x for x in new_pnls_compressed if x not in old_pnls_compressed]

    async def update_open_orders(self):
        if not hasattr(self, "open_orders"):
            self.open_orders = {}
        res = None
        try:
            res = await self.fetch_open_orders()
            if res in [None, False]:
                return False
            self.fetched_open_orders = res
            open_orders = res
            oo_ids_old = {
                elm["id"] for sublist in self.open_orders.values() for elm in sublist
            }
            oo_ids_new = {elm["id"] for elm in open_orders}
            added_orders = [oo for oo in open_orders if oo["id"] not in oo_ids_old]
            removed_orders = [
                oo
                for oo in [
                    elm for sublist in self.open_orders.values() for elm in sublist
                ]
                if oo["id"] not in oo_ids_new
            ]
            schedule_update_positions = False
            if len(removed_orders) > 20:
                logging.info(f"removed {len(removed_orders)} orders")
            else:
                for order in removed_orders:
                    if not self.order_was_recently_cancelled(order):
                        # means order is no longer in open orders, but wasn't cancelled by bot
                        # possible fill
                        # force another update_positions
                        schedule_update_positions = True
                        self.log_order_action(
                            order, "missing order", "fetch_open_orders"
                        )
                    else:
                        self.log_order_action(
                            order, "removed order", "fetch_open_orders"
                        )
            if len(added_orders) > 20:
                logging.info(f"added {len(added_orders)} new orders")
            else:
                for order in added_orders:
                    self.log_order_action(order, "added order", "fetch_open_orders")
            self.open_orders = {}
            for elm in open_orders:
                if elm["symbol"] not in self.open_orders:
                    self.open_orders[elm["symbol"]] = []
                self.open_orders[elm["symbol"]].append(elm)
            if schedule_update_positions:
                await asyncio.sleep(1.5)
                await self.update_positions()
            return True
        except Exception as e:
            logging.error(f"error with {get_function_name()} {e}")
            print_async_exception(res)
            traceback.print_exc()
            return False

    async def determine_utc_offset(self, verbose=True):
        # returns millis to add to utc to get exchange timestamp
        # call some endpoint which includes timestamp for exchange's server
        # if timestamp is not included in self.cca.fetch_balance(),
        # implement method in exchange child class
        result = await self.cca.fetch_balance()
        self.utc_offset = round((result["timestamp"] - utc_ms()) / (1000 * 60 * 60)) * (
            1000 * 60 * 60
        )
        if verbose:
            logging.info(f"Exchange time offset is {self.utc_offset}ms compared to UTC")

    def get_exchange_time(self):
        return utc_ms() + self.utc_offset

    def log_position_changes(self, positions_old, positions_new, rd=6):
        # Map old and new positions for easy comparison
        psold = {
            (x["symbol"], x["position_side"]): {k: x[k] for k in ["size", "price"]}
            for x in positions_old
        }
        psnew = {
            (x["symbol"], x["position_side"]): {k: x[k] for k in ["size", "price"]}
            for x in positions_new
        }

        if psold == psnew:
            return  # No changes

        # Ensure both dicts have all keys
        for k in psnew:
            if k not in psold:
                psold[k] = {"size": 0.0, "price": 0.0}
        for k in psold:
            if k not in psnew:
                psnew[k] = {"size": 0.0, "price": 0.0}

        changed = []
        for k in psnew:
            if psold[k] != psnew[k]:
                changed.append(k)

        if not changed:
            return

        # Create PrettyTable for aligned output
        table = PrettyTable()
        table.border = False
        table.header = False
        table.padding_width = 0

        for symbol, pside in changed:
            old = psold[(symbol, pside)]
            new = psnew[(symbol, pside)]

            # classify action ------------------------------------------------
            if old["size"] == 0.0 and new["size"] != 0.0:
                action = "     new pos"
            elif new["size"] == 0.0:
                action = "  closed pos"
            elif new["size"] > old["size"]:
                action = "added to pos"
            elif new["size"] < old["size"]:
                action = " reduced pos"
            else:
                action = "     unknown"

            # Compute metrics for new pos
            wallet_exposure = (
                pbr.qty_to_cost(new["size"], new["price"], self.c_mults[symbol])
                / self.balance
                if new["size"] != 0
                else 0.0
            )
            try:
                wel = self.config_get(
                    ["bot", pside, "wallet_exposure_limit"], symbol=symbol
                )
                WE_ratio = wallet_exposure / wel if wel > 0.0 else 0.0
            except:
                WE_ratio = 0.0

            last_price = or_default(self.get_last_price, symbol, default=0.0)
            try:
                pprice_diff = (
                    pbr.calc_pprice_diff_int(
                        self.pside_int_map[pside], new["price"], last_price
                    )
                    if last_price
                    else 0.0
                )
            except:
                pprice_diff = 0.0

            try:
                upnl = (
                    calc_pnl(
                        pside,
                        new["price"],
                        last_price,
                        new["size"],
                        self.inverse,
                        self.c_mults[symbol],
                    )
                    if last_price
                    else 0.0
                )
            except:
                upnl = 0.0

            table.add_row(
                [
                    action + " ",
                    symbol + " ",
                    pside + " ",
                    round_dynamic(old["size"], rd),
                    " @ ",
                    round_dynamic(old["price"], rd),
                    " -> ",
                    round_dynamic(new["size"], rd),
                    " @ ",
                    round_dynamic(new["price"], rd),
                    " WE: ",
                    pbr.round_dynamic(wallet_exposure, 3),
                    " WE ratio: ",
                    round(WE_ratio, 3),
                    " PA dist: ",
                    round(pprice_diff, 4),
                    " upnl: ",
                    pbr.round_dynamic(upnl, 3),
                ]
            )

        # Print aligned table
        for line in table.get_string().splitlines():
            logging.info(line)

    async def update_positions(self):
        # also updates balance
        if not hasattr(self, "positions"):
            self.positions = {}
        res = await self.fetch_positions()
        if not res or all(x in [None, False] for x in res):
            return False
        positions_list_new, balance_new = res
        fetched_positions_old = deepcopy(self.fetched_positions)
        self.fetched_positions = positions_list_new
        self.handle_balance_update({self.quote: {"total": balance_new}}, source="REST")
        try:
            self.log_position_changes(fetched_positions_old, self.fetched_positions)
        except Exception as e:
            logging.error(f"error logging position changes {e}")
        positions_new = {
            sym: {
                "long": {"size": 0.0, "price": 0.0},
                "short": {"size": 0.0, "price": 0.0},
            }
            for sym in set(list(self.positions) + list(self.active_symbols))
        }
        for elm in positions_list_new:
            symbol, pside, pprice = elm["symbol"], elm["position_side"], elm["price"]
            psize = abs(elm["size"]) * (
                -1.0 if elm["position_side"] == "short" else 1.0
            )
            if symbol not in positions_new:
                positions_new[symbol] = {
                    "long": {"size": 0.0, "price": 0.0},
                    "short": {"size": 0.0, "price": 0.0},
                }
            positions_new[symbol][pside] = {"size": psize, "price": pprice}
        self.positions = positions_new
        return True

    def get_last_price(self, symbol, null_replace=0.0):
        if not hasattr(self, "ohlcvs_1m") or symbol not in self.ohlcvs_1m:
            try:
                if hasattr(self, "tickers") and symbol in self.tickers:
                    res = self.tickers[symbol]["last"]
                    if res is None:
<<<<<<< HEAD
                        if self.debug_mode:
                            logging.info(
                                f"debug get_last_price {symbol} price from tickers is null"
                            )
=======
                        debug_print(
                            f"debug get_last_price {symbol} price from tickers is null, called by {get_caller_name()}"
                        )
>>>>>>> 285facd6
                        return null_replace
                    return res
            except Exception as e:
                logging.error(
                    f"Error with get_last_price, from tickers, called by {get_caller_name()}"
                )
        try:
            if symbol in self.ohlcvs_1m and self.ohlcvs_1m[symbol]:
                res = self.ohlcvs_1m[symbol].peekitem(-1)[1][4]
                if res is None:
                    if self.debug_mode:
                        logging.info(
<<<<<<< HEAD
                            f"debug get_last_price {symbol} price from ohlcvs_1m is null"
=======
                            f"debug get_last_price {symbol} price from ohlcvs_1m is null, called by {get_caller_name()}"
>>>>>>> 285facd6
                        )
                    return null_replace
                return res
        except Exception as e:
            logging.error(
                f"error with get_last_price for {symbol}: {e}, called by {get_caller_name()}"
            )
            traceback.print_exc()
        logging.info(f"debug get_last_price {symbol} failed, called by {get_caller_name()}")
        return null_replace

    def update_effective_min_cost(self, symbol=None):
        if not hasattr(self, "effective_min_cost"):
            self.effective_min_cost = {}
        if symbol is None:
            symbols = sorted(self.get_symbols_approved_or_has_pos())
        else:
            symbols = [symbol]
        for symbol in symbols:
            try:
                self.effective_min_cost[symbol] = max(
                    pbr.qty_to_cost(
                        self.min_qtys[symbol],
                        self.get_last_price(symbol),
                        self.c_mults[symbol],
                    ),
                    self.min_costs[symbol],
                )
            except Exception as e:
                logging.error(f"error with {get_function_name()} for {symbol}: {e}")
                traceback.print_exc()

    def calc_ideal_orders(self):
        ideal_orders = {symbol: [] for symbol in self.active_symbols}
        for pside in self.PB_modes:
            for symbol in self.PB_modes[pside]:
                if self.PB_modes[pside][symbol] == "panic":
                    if self.has_position(pside, symbol):
                        # if in panic mode, only one close order at current market price
                        qmul = -1 if pside == "long" else 1
                        ideal_orders[symbol].append(
                            (
                                abs(self.positions[symbol][pside]["size"]) * qmul,
                                self.get_last_price(symbol),
                                f"panic_close_{pside}",
                            )
                        )
                elif self.PB_modes[pside][symbol] in [
                    "graceful_stop",
                    "tp_only",
                ] and not self.has_position(pside, symbol):
                    pass
                elif self.PB_modes[pside][symbol] == "manual":
                    pass
                else:
                    entries = getattr(pbr, f"calc_entries_{pside}_py")(
                        self.qty_steps[symbol],
                        self.price_steps[symbol],
                        self.min_qtys[symbol],
                        self.min_costs[symbol],
                        self.c_mults[symbol],
                        self.config_get(
                            ["bot", pside, "entry_grid_double_down_factor"],
                            symbol=symbol,
                        ),
                        self.config_get(
                            ["bot", pside, "entry_grid_spacing_weight"], symbol=symbol
                        ),
                        self.config_get(
                            ["bot", pside, "entry_grid_spacing_pct"], symbol=symbol
                        ),
                        self.config_get(
                            ["bot", pside, "entry_initial_ema_dist"], symbol=symbol
                        ),
                        self.config_get(
                            ["bot", pside, "entry_initial_qty_pct"], symbol=symbol
                        ),
                        self.config_get(
                            ["bot", pside, "entry_trailing_double_down_factor"],
                            symbol=symbol,
                        ),
                        self.config_get(
                            ["bot", pside, "entry_trailing_grid_ratio"], symbol=symbol
                        ),
                        self.config_get(
                            ["bot", pside, "entry_trailing_retracement_pct"],
                            symbol=symbol,
                        ),
                        self.config_get(
                            ["bot", pside, "entry_trailing_threshold_pct"],
                            symbol=symbol,
                        ),
                        self.config_get(
                            ["bot", pside, "wallet_exposure_limit"], symbol=symbol
                        ),
                        self.balance,
                        self.positions[symbol][pside]["size"],
                        self.positions[symbol][pside]["price"],
                        self.trailing_prices[symbol][pside]["min_since_open"],
                        self.trailing_prices[symbol][pside]["max_since_min"],
                        self.trailing_prices[symbol][pside]["max_since_open"],
                        self.trailing_prices[symbol][pside]["min_since_max"],
                        self.emas[pside][symbol].min(),
                        self.get_last_price(symbol),
                    )
                    closes = getattr(pbr, f"calc_closes_{pside}_py")(
                        self.qty_steps[symbol],
                        self.price_steps[symbol],
                        self.min_qtys[symbol],
                        self.min_costs[symbol],
                        self.c_mults[symbol],
                        self.config_get(
                            ["bot", pside, "close_grid_markup_end"], symbol=symbol
                        ),
                        self.config_get(
                            ["bot", pside, "close_grid_markup_start"], symbol=symbol
                        ),
                        self.config_get(
                            ["bot", pside, "close_grid_qty_pct"], symbol=symbol
                        ),
                        self.config_get(
                            ["bot", pside, "close_trailing_grid_ratio"], symbol=symbol
                        ),
                        self.config_get(
                            ["bot", pside, "close_trailing_qty_pct"], symbol=symbol
                        ),
                        self.config_get(
                            ["bot", pside, "close_trailing_retracement_pct"],
                            symbol=symbol,
                        ),
                        self.config_get(
                            ["bot", pside, "close_trailing_threshold_pct"],
                            symbol=symbol,
                        ),
                        bool(
                            self.config_get(
                                ["bot", pside, "enforce_exposure_limit"], symbol=symbol
                            )
                        ),
                        self.config_get(
                            ["bot", pside, "wallet_exposure_limit"], symbol=symbol
                        ),
                        self.balance,
                        self.positions[symbol][pside]["size"],
                        self.positions[symbol][pside]["price"],
                        self.trailing_prices[symbol][pside]["min_since_open"],
                        self.trailing_prices[symbol][pside]["max_since_min"],
                        self.trailing_prices[symbol][pside]["max_since_open"],
                        self.trailing_prices[symbol][pside]["min_since_max"],
                        self.get_last_price(symbol),
                    )
                    ideal_orders[symbol] += [
                        (x[0], x[1], snake_of(x[2]), x[2]) for x in entries + closes
                    ]

        unstucking_symbol, unstucking_close = self.calc_unstucking_close()
        if unstucking_close[0] != 0.0:
            ideal_orders[unstucking_symbol] = [
                x for x in ideal_orders[unstucking_symbol] if not "close" in x[2]
            ]
            ideal_orders[unstucking_symbol].append(unstucking_close)

        ideal_orders_f = {}
        for symbol in ideal_orders:
            ideal_orders_f[symbol] = []
            last_mprice = self.get_last_price(symbol)
            with_mprice_diff = [
                (calc_diff(x[1], last_mprice), x) for x in ideal_orders[symbol]
            ]
            seen = set()
            any_partial = any(["partial" in order[2] for _, order in with_mprice_diff])
            for mprice_diff, order in sorted(with_mprice_diff):
                position_side = "long" if "long" in order[2] else "short"
                if order[0] == 0.0:
                    continue
                if mprice_diff > self.config["live"]["price_distance_threshold"]:
                    if any_partial and "entry" in order[2]:
                        continue
                    if any([x in order[2] for x in ["initial", "unstuck"]]):
                        continue
                    if not self.has_position(position_side, symbol):
                        continue
                seen_key = str(abs(order[0])) + str(order[1]) + order[2]
                if seen_key in seen:
                    logging.info(f"debug duplicate ideal order {symbol} {order}")
                    continue
                order_side = determine_side_from_order_tuple(order)
                order_type = "limit"
                if self.config["live"]["market_orders_allowed"] and (
                    ("grid" in order[2] and mprice_diff < 0.0001)
                    or ("trailing" in order[2] and mprice_diff < 0.001)
                    or ("auto_reduce" in order[2] and mprice_diff < 0.001)
                    or (order_side == "buy" and order[1] >= last_mprice)
                    or (order_side == "sell" and order[1] <= last_mprice)
                ):
                    order_type = "market"
                ideal_orders_f[symbol].append(
                    {
                        "symbol": symbol,
                        "side": order_side,
                        "position_side": position_side,
                        "qty": abs(order[0]),
                        "price": order[1],
                        "reduce_only": "close" in order[2],
                        "custom_id": self.format_custom_id_single(order[3]),
                        "type": order_type,
                    }
                )
                seen.add(seen_key)
        # ensure close qtys don't exceed pos sizes
        for symbol in ideal_orders_f:
            for i in range(len(ideal_orders_f[symbol])):
                order = ideal_orders_f[symbol][i]
                if order["reduce_only"]:
                    pos_size_abs = abs(
                        self.positions[order["symbol"]][order["position_side"]]["size"]
                    )
                    if abs(order["qty"]) > pos_size_abs:
                        logging.info(
                            f"debug: reduce only order size greater than pos size. Order: {order} Position: {self.positions[order['symbol']]}"
                        )
                        order["qty"] = pos_size_abs
        return ideal_orders_f

    def calc_ema_bound(
        self, pside: str, symbol: str, ema_dist: float, upper_bound: bool
    ):
        if upper_bound:
            return pbr.round_up(
                self.emas[pside][symbol].max() * (1.0 + ema_dist),
                self.price_steps[symbol],
            )
        else:
            return pbr.round_dn(
                self.emas[pside][symbol].min() * (1.0 - ema_dist),
                self.price_steps[symbol],
            )

    def calc_unstucking_close(self) -> (float, float, str, int):
        if len(self.pnls) == 0:
            return "", (
                0.0,
                0.0,
                "",
                pbr.get_order_id_type_from_string("empty"),
            )  # needs trade history to calc unstucking order
        stuck_positions = []
        pnls_cumsum = np.array([x["pnl"] for x in self.pnls]).cumsum()
        pnls_cumsum_max, pnls_cumsum_last = (pnls_cumsum.max(), pnls_cumsum[-1])
        unstuck_allowances = {}
        for pside in ["long", "short"]:
            unstuck_allowances[pside] = (
                pbr.calc_auto_unstuck_allowance(
                    self.balance,
                    self.config["bot"][pside]["unstuck_loss_allowance_pct"]
                    * self.config["bot"][pside]["total_wallet_exposure_limit"],
                    pnls_cumsum_max,
                    pnls_cumsum_last,
                )
                if self.config["bot"][pside]["unstuck_loss_allowance_pct"] > 0.0
                else 0.0
            )
            if unstuck_allowances[pside] <= 0.0:
                continue
            for symbol in self.positions:
                if self.has_position(pside, symbol):
                    wallet_exposure = pbr.calc_wallet_exposure(
                        self.c_mults[symbol],
                        self.balance,
                        self.positions[symbol][pside]["size"],
                        self.positions[symbol][pside]["price"],
                    )
                    we_limit = self.config_get(
                        ["bot", pside, "wallet_exposure_limit"], symbol=symbol
                    )
                    if we_limit == 0.0 or wallet_exposure / we_limit > self.config_get(
                        ["bot", pside, "unstuck_threshold"], symbol=symbol
                    ):
                        # is stuck. Calc ema price and check if would close
                        ema_price = self.calc_ema_bound(
                            pside,
                            symbol,
                            self.config_get(
                                ["bot", pside, "unstuck_ema_dist"], symbol=symbol
                            ),
                            pside == "long",
                        )
                        if (
                            pside == "long" and self.get_last_price(symbol) >= ema_price
                        ) or (
                            pside == "short"
                            and self.get_last_price(symbol) <= ema_price
                        ):
                            # eligible for unstucking
                            pprice_diff = pbr.calc_pprice_diff_int(
                                self.pside_int_map[pside],
                                self.positions[symbol][pside]["price"],
                                self.get_last_price(symbol),
                            )
                            stuck_positions.append(
                                (symbol, pside, pprice_diff, ema_price)
                            )
        if not stuck_positions:
            return "", (0.0, 0.0, "", pbr.get_order_id_type_from_string("empty"))
        stuck_positions.sort(key=lambda x: x[2])
        for symbol, pside, pprice_diff, ema_price in stuck_positions:
            close_price = self.get_last_price(symbol)
            if pside == "long":
                min_entry_qty = calc_min_entry_qty(
                    close_price,
                    self.c_mults[symbol],
                    self.qty_steps[symbol],
                    self.min_qtys[symbol],
                    self.min_costs[symbol],
                )
                close_qty = -min(
                    self.positions[symbol][pside]["size"],
                    max(
                        min_entry_qty,
                        pbr.round_dn(
                            pbr.cost_to_qty(
                                self.balance
                                * self.config_get(
                                    ["bot", pside, "wallet_exposure_limit"],
                                    symbol=symbol,
                                )
                                * self.config_get(
                                    ["bot", pside, "unstuck_close_pct"], symbol=symbol
                                ),
                                close_price,
                                self.c_mults[symbol],
                            ),
                            self.qty_steps[symbol],
                        ),
                    ),
                )
                if close_qty != 0.0:
                    pnl_if_closed = getattr(pbr, f"calc_pnl_{pside}")(
                        self.positions[symbol][pside]["price"],
                        close_price,
                        close_qty,
                        self.c_mults[symbol],
                    )
                    pnl_if_closed_abs = abs(pnl_if_closed)
                    if (
                        pnl_if_closed < 0.0
                        and pnl_if_closed_abs > unstuck_allowances[pside]
                    ):
                        close_qty = -min(
                            self.positions[symbol][pside]["size"],
                            max(
                                min_entry_qty,
                                pbr.round_dn(
                                    abs(close_qty)
                                    * (unstuck_allowances[pside] / pnl_if_closed_abs),
                                    self.qty_steps[symbol],
                                ),
                            ),
                        )
                    return symbol, (
                        close_qty,
                        close_price,
                        "close_unstuck_long",
                        pbr.get_order_id_type_from_string("close_unstuck_long"),
                    )
            elif pside == "short":
                min_entry_qty = calc_min_entry_qty(
                    close_price,
                    self.c_mults[symbol],
                    self.qty_steps[symbol],
                    self.min_qtys[symbol],
                    self.min_costs[symbol],
                )
                close_qty = min(
                    abs(self.positions[symbol][pside]["size"]),
                    max(
                        min_entry_qty,
                        pbr.round_dn(
                            pbr.cost_to_qty(
                                self.balance
                                * self.config_get(
                                    ["bot", pside, "wallet_exposure_limit"],
                                    symbol=symbol,
                                )
                                * self.config_get(
                                    ["bot", pside, "unstuck_close_pct"], symbol=symbol
                                ),
                                close_price,
                                self.c_mults[symbol],
                            ),
                            self.qty_steps[symbol],
                        ),
                    ),
                )
                if close_qty != 0.0:
                    pnl_if_closed = getattr(pbr, f"calc_pnl_{pside}")(
                        self.positions[symbol][pside]["price"],
                        close_price,
                        close_qty,
                        self.c_mults[symbol],
                    )
                    pnl_if_closed_abs = abs(pnl_if_closed)
                    if (
                        pnl_if_closed < 0.0
                        and pnl_if_closed_abs > unstuck_allowances[pside]
                    ):
                        close_qty = min(
                            abs(self.positions[symbol][pside]["size"]),
                            max(
                                min_entry_qty,
                                pbr.round_dn(
                                    close_qty
                                    * (unstuck_allowances[pside] / pnl_if_closed_abs),
                                    self.qty_steps[symbol],
                                ),
                            ),
                        )
                    return symbol, (
                        close_qty,
                        close_price,
                        "close_unstuck_short",
                        pbr.get_order_id_type_from_string("close_unstuck_short"),
                    )
        return "", (0.0, 0.0, "", pbr.get_order_id_type_from_string("empty"))

    def calc_orders_to_cancel_and_create(self):
        ideal_orders = self.calc_ideal_orders()
        actual_orders = {}
        for symbol in self.active_symbols:
            actual_orders[symbol] = []
            for x in self.open_orders[symbol] if symbol in self.open_orders else []:
                try:
                    actual_orders[symbol].append(
                        {
                            "symbol": x["symbol"],
                            "side": x["side"],
                            "position_side": x["position_side"],
                            "qty": abs(x["qty"]),
                            "price": x["price"],
                            "reduce_only": (
                                x["position_side"] == "long" and x["side"] == "sell"
                            )
                            or (x["position_side"] == "short" and x["side"] == "buy"),
                            "id": x["id"],
                        }
                    )
                except Exception as e:
                    logging.error(f"error in calc_orders_to_cancel_and_create {e}")
                    traceback.print_exc()
                    print(x)
        keys = ("symbol", "side", "position_side", "qty", "price")
        to_cancel, to_create = [], []
        for symbol in actual_orders:
            to_cancel_, to_create_ = filter_orders(
                actual_orders[symbol], ideal_orders[symbol], keys
            )
            for pside in ["long", "short"]:
                if self.PB_modes[pside][symbol] == "manual":
                    # neither create nor cancel orders
                    to_cancel_ = [x for x in to_cancel_ if x["position_side"] != pside]
                    to_create_ = [x for x in to_create_ if x["position_side"] != pside]
                elif self.PB_modes[pside][symbol] == "tp_only":
                    # if take profit only mode, neither cancel nor create entries
                    to_cancel_ = [
                        x
                        for x in to_cancel_
                        if (
                            x["position_side"] != pside
                            or (x["position_side"] == pside and x["reduce_only"])
                        )
                    ]
                    to_create_ = [
                        x
                        for x in to_create_
                        if (
                            x["position_side"] != pside
                            or (x["position_side"] == pside and x["reduce_only"])
                        )
                    ]
            to_cancel += to_cancel_
            to_create += to_create_
        to_create_with_mprice_diff = []
        for x in to_create:
            try:
                to_create_with_mprice_diff.append(
                    (calc_diff(x["price"], self.get_last_price(x["symbol"])), x)
                )
            except Exception as e:
                logging.info(
                    f"debug: price missing sort to_create by mprice_diff {x} {e}"
                )
                to_create_with_mprice_diff.append((0.0, x))
        to_create_with_mprice_diff.sort(key=lambda x: x[0])
        to_cancel_with_mprice_diff = []
        for x in to_cancel:
            try:
                to_cancel_with_mprice_diff.append(
                    (calc_diff(x["price"], self.get_last_price(x["symbol"])), x)
                )
            except Exception as e:
                logging.info(
                    f"debug: price missing sort to_cancel by mprice_diff {x} {e}"
                )
                to_cancel_with_mprice_diff.append((0.0, x))
        to_cancel_with_mprice_diff.sort(key=lambda x: x[0])
        to_cancel = [x[1] for x in to_cancel_with_mprice_diff]
        to_create = [x[1] for x in to_create_with_mprice_diff]
        return to_cancel, to_create

    async def restart_bot_on_too_many_errors(self):
        if not hasattr(self, "error_counts"):
            self.error_counts = []
        now = utc_ms()
        self.error_counts = [
            x for x in self.error_counts if x > now - 1000 * 60 * 60
        ] + [now]
        max_n_errors_per_hour = 10
        logging.info(
            f"error count: {len(self.error_counts)} of {max_n_errors_per_hour} errors per hour"
        )
        if len(self.error_counts) >= max_n_errors_per_hour:
            await self.restart_bot()
            raise Exception("too many errors... restarting bot.")

<<<<<<< HEAD
    def format_custom_ids(self, orders: [dict]) -> [dict]:
        new_orders = []
        for order in orders:
            order["custom_id"] = (
                shorten_custom_id(order["custom_id"] if "custom_id" in order else "")
                + uuid4().hex
            )[: self.custom_id_max_length]
            new_orders.append(order)
        return new_orders
=======
    def format_custom_id_single(self, order_type_id: int) -> str:
        token = type_token(order_type_id, with_marker=True)  # "0xABCD"
        return (token + uuid4().hex)[: self.custom_id_max_length]
>>>>>>> 285facd6

    def debug_dump_bot_state_to_disk(self):
        if not hasattr(self, "tmp_debug_ts"):
            self.tmp_debug_ts = 0
            self.tmp_debug_cache = make_get_filepath(
                f"caches/{self.exchange}/{self.user}_debug/"
            )
        if utc_ms() - self.tmp_debug_ts > 1000 * 60 * 3:
            logging.info(f"debug dumping bot state to disk")
            for k, v in vars(self).items():
                try:
                    json.dump(
                        denumpyize(v),
                        open(os.path.join(self.tmp_debug_cache, k + ".json"), "w"),
                    )
                except Exception as e:
                    logging.error(f"debug failed to dump to disk {k} {e}")
            self.tmp_debug_ts = utc_ms()

    def fill_gaps_ohlcvs_1m(self):
        for symbol in self.ohlcvs_1m:
            self.fill_gaps_ohlcvs_1m_single(symbol)

    def fill_gaps_ohlcvs_1m_single(self, symbol):
        if symbol not in self.ohlcvs_1m or not self.ohlcvs_1m[symbol]:
            return
        now_minute = int(self.get_exchange_time() // ONE_MIN_MS * ONE_MIN_MS)
        last_ts, last_ohlcv_1m = self.ohlcvs_1m[symbol].peekitem(-1)
        if now_minute > last_ts:
            self.ohlcvs_1m[symbol][now_minute] = (
                [float(now_minute)] + [last_ohlcv_1m[4]] * 4 + [0.0]
            )
        n_ohlcvs_1m = len(self.ohlcvs_1m[symbol])
        range_ms = (
            self.ohlcvs_1m[symbol].peekitem(-1)[0]
            - self.ohlcvs_1m[symbol].peekitem(0)[0]
        )
        ideal_n_ohlcvs_1m = int((range_ms) / ONE_MIN_MS) + 1
        if ideal_n_ohlcvs_1m > n_ohlcvs_1m:
            ts = self.ohlcvs_1m[symbol].peekitem(0)[0]
            last_ts = self.ohlcvs_1m[symbol].peekitem(-1)[0]
            while ts < last_ts:
                ts += ONE_MIN_MS
                if ts not in self.ohlcvs_1m[symbol]:
                    self.ohlcvs_1m[symbol][ts] = (
                        [float(ts)]
                        + [self.ohlcvs_1m[symbol][ts - ONE_MIN_MS][4]] * 4
                        + [0.0]
                    )

    def init_EMAs_single(self, symbol):
        first_ts, first_ohlcv = self.ohlcvs_1m[symbol].peekitem(0)
        for pside in ["long", "short"]:
            self.emas[pside][symbol] = np.repeat(first_ohlcv[4], 3)
            es = [
                self.config_get(["bot", pside, f"ema_span_{i}"], symbol=symbol)
                for i in [0, 1]
            ]
            ema_spans = numpyize(sorted(es + [(es[0] * es[1]) ** (0.5)]))
            self.ema_alphas[pside][symbol] = (a := (2.0 / (ema_spans + 1)), 1.0 - a)
        self.upd_minute_emas[symbol] = first_ts

    async def update_EMAs(self):
        for symbol in self.get_symbols_approved_or_has_pos():
            if symbol not in self.ohlcvs_1m or not self.ohlcvs_1m[symbol]:
                await self.update_ohlcvs_1m_single(symbol)
                sts = utc_ms()
                while symbol not in self.ohlcvs_1m:
                    await asyncio.sleep(0.2)
                    if utc_ms() - sts > 1000 * 5:
                        logging.error(
                            f"timeout 5 secs waiting for ohlcvs_1m update for {symbol}"
                        )
                        break
            self.update_EMAs_single(symbol)

    def update_EMAs_single(self, symbol):
        try:
            if symbol not in self.ohlcvs_1m or not self.ohlcvs_1m[symbol]:
                return
            self.fill_gaps_ohlcvs_1m_single(symbol)
            if symbol not in self.emas["long"]:
                self.init_EMAs_single(symbol)
            last_ts, last_ohlcv_1m = self.ohlcvs_1m[symbol].peekitem(-1)
            for ts in range(
                self.upd_minute_emas[symbol] + ONE_MIN_MS,
                last_ts + ONE_MIN_MS,
                ONE_MIN_MS,
            ):
                for pside in ["long", "short"]:
                    self.emas[pside][symbol] = calc_ema(
                        self.ema_alphas[pside][symbol][0],
                        self.ema_alphas[pside][symbol][1],
                        self.emas[pside][symbol],
                        self.ohlcvs_1m[symbol][ts][4],
                    )
            self.upd_minute_emas[symbol] = last_ts
            return True
        except Exception as e:
            logging.error(f"error with {get_function_name()} for {symbol}: {e}")
            traceback.print_exc()
            return False

    def get_symbols_with_pos(self, pside=None):
        # returns symbols that have position
        if pside is None:
            return self.get_symbols_with_pos("long") | self.get_symbols_with_pos(
                "short"
            )
        return set(
            [s for s in self.positions if self.positions[s][pside]["size"] != 0.0]
        )

    def get_symbols_approved_or_has_pos(self, pside=None) -> set:
        if pside is None:
            return self.get_symbols_approved_or_has_pos(
                "long"
            ) | self.get_symbols_approved_or_has_pos("short")
        return (
            self.approved_coins_minus_ignored_coins[pside]
            | self.get_symbols_with_pos(pside)
            | {
                s
                for s in self.coin_overrides
                if self.get_forced_PB_mode(pside, s) == "normal"
            }
        )

    def get_ohlcvs_1m_file_mods(self, symbols=None):
        if symbols is None:
            symbols = self.get_symbols_approved_or_has_pos()
        last_update_tss = []
        for symbol in symbols:
            try:
                filepath = self.get_ohlcvs_1m_filepath(symbol)
                if os.path.exists(filepath):
                    last_update_tss.append((get_file_mod_utc(filepath), symbol))
                else:
                    last_update_tss.append((0.0, symbol))
            except Exception as e:
                logging.info(f"debug error with get_file_mod_utc for {symbol} {e}")
                last_update_tss.append((0.0, symbol))
        return last_update_tss

    async def restart_bot(self):
        logging.info("Initiating bot restart...")
        self.stop_signal_received = True
        self.stop_data_maintainers()
        await self.cca.close()
        await self.ccp.close()
        raise Exception("Bot will restart.")

    async def update_ohlcvs_1m_for_actives(self):
        max_age_ms = 1000 * 10  # at least 10 sec freshness of ohlcvs for actives
        try:
            utc_now = utc_ms()
            symbols_to_update = [
                s
                for s in self.active_symbols
                if s not in self.ohlcvs_1m_update_timestamps_WS
                or utc_now - self.ohlcvs_1m_update_timestamps_WS[s] > max_age_ms
            ]
            if symbols_to_update:
                await asyncio.gather(
<<<<<<< HEAD
                    *[self.update_ohlcvs_1m_single(s) for s in symbols_to_update]
=======
                    *[self.update_ohlcvs_1m_single(s, max_age_ms) for s in symbols_to_update]
>>>>>>> 285facd6
                )
        except Exception as e:
            logging.error(f"error with {get_function_name()} {e}")
            traceback.print_exc()

    async def maintain_hourly_cycle(self):
        logging.info(f"Starting hourly_cycle...")
        while not self.stop_signal_received:
            try:
                # update markets dict once every hour
                if utc_ms() - self.init_markets_last_update_ms > 1000 * 60 * 60:
                    await self.init_markets(verbose=False)
                await asyncio.sleep(1)
            except Exception as e:
                logging.error(f"error with {get_function_name()} {e}")
                traceback.print_exc()
                await asyncio.sleep(5)

    async def start_data_maintainers(self):
        # maintains REST hourly_cycle and ohlcv_1m
        if hasattr(self, "maintainers"):
            self.stop_data_maintainers()
        self.maintainers = {
            k: asyncio.create_task(getattr(self, k)())
            for k in [
                "maintain_hourly_cycle",
                "maintain_ohlcvs_1m_REST",
                "watch_ohlcvs_1m",
                "watch_orders",
            ]
        }

    async def watch_ohlcvs_1m(self):
        if not hasattr(self, "ohlcvs_1m"):
            self.ohlcvs_1m = {}
        self.WS_ohlcvs_1m_tasks = {}
        while not self.stop_websocket:
            current_symbols = set(self.active_symbols)
            started_symbols = set(self.WS_ohlcvs_1m_tasks.keys())
            for key in self.WS_ohlcvs_1m_tasks:
                if self.WS_ohlcvs_1m_tasks[key].cancelled():
                    logging.info(
                        f"debug ohlcv_1m watcher task is cancelled {key} {self.WS_ohlcvs_1m_tasks[key]}"
                    )
                if self.WS_ohlcvs_1m_tasks[key].done():
                    logging.info(
                        f"debug ohlcv_1m watcher task is done {key} {self.WS_ohlcvs_1m_tasks[key]}"
                    )
                try:
                    ex = self.WS_ohlcvs_1m_tasks[key].exception()
                    logging.info(
                        f"debug ohlcv_1m watcher task exception {key} {self.WS_ohlcvs_1m_tasks[key]} {ex}"
                    )
                except:
                    pass
            to_print = []
            # Start watch_ohlcv_1m_single tasks for new symbols
            for symbol in current_symbols - started_symbols:
                task = asyncio.create_task(self.watch_ohlcv_1m_single(symbol))
                self.WS_ohlcvs_1m_tasks[symbol] = task
                to_print.append(symbol)
            if to_print:
                coins = [symbol_to_coin(s) for s in to_print]
                logging.info(f"Started watching ohlcv_1m for {','.join(coins)}")
            to_print = []
            # Cancel tasks for symbols that are no longer active
            for symbol in started_symbols - current_symbols:
                self.WS_ohlcvs_1m_tasks[symbol].cancel()
                del self.WS_ohlcvs_1m_tasks[symbol]
                to_print.append(symbol)
            if to_print:
                coins = [symbol_to_coin(s) for s in to_print]
                logging.info(f"Stopped watching ohlcv_1m for: {','.join(coins)}")
            # Wait a bit before checking again
            await asyncio.sleep(1)  # Adjust sleep time as needed

    async def watch_ohlcv_1m_single(self, symbol):
        backoff = 0.5  # start small, cap later
        last_warn_ms = 0

        while not self.stop_websocket:
            try:
                # Be explicit: 1-minute candles, latest only
                res = await self.ccp.watch_ohlcv(symbol, "1m", None, 1)
                self.handle_ohlcv_1m_update(symbol, res)
                # success -> reset backoff
                backoff = 0.5

            except NetworkError as e:
                msg = str(e).strip()

                # KuCoin sometimes bubbles a bare numeric (ms) as the error string.
                is_numeric = False
                try:
                    float(msg)  # fast path; '1754776440000.0' etc.
                    is_numeric = True
                except Exception:
                    pass

                # Throttle noisy, harmless hiccups to DEBUG; log other network errors sparsely.
                now = utc_ms()
                if is_numeric:
                    logging.debug(
                        f"watch_ohlcv_1m_single {symbol}: transient WS hiccup ({msg})"
                    )
                else:
                    # warn at most once per 30s per symbol to avoid log storms
                    if now - last_warn_ms > 30_000:
                        logging.warning(
                            f"watch_ohlcv_1m_single {symbol}: network issue: {msg}"
                        )
                        last_warn_ms = now

                # jittered exponential backoff, capped
                await asyncio.sleep(min(backoff, 10.0) + random.uniform(0.0, 0.3))
                backoff = min(backoff * 1.6, 10.0)

            except asyncio.CancelledError:
                # shutting down; don't log as error
                break

            except Exception as e:
                # real errors: keep the full traceback once per 30s per symbol
                now = utc_ms()
                if now - last_warn_ms > 30_000:
                    logging.error(f"exception watch_ohlcv_1m_single {symbol}: {e}")
                    traceback.print_exc()
                    last_warn_ms = now
                await asyncio.sleep(1.0)

            # small yield to let other tasks run
            await asyncio.sleep(0.05)

    def calc_noisiness(self, pside, eligible_symbols=None):
        if eligible_symbols is None:
            eligible_symbols = self.eligible_symbols
        noisiness = {}
        n = int(round(self.config["bot"][pside]["filter_noisiness_rolling_window"]))
        for symbol in eligible_symbols:
            if symbol in self.ohlcvs_1m and self.ohlcvs_1m[symbol]:
                ohlcvs_1m = [v for v in self.ohlcvs_1m[symbol].values()[-n:]]
                noisiness[symbol] = np.mean([(x[2] - x[3]) / x[4] for x in ohlcvs_1m])
            else:
                noisiness[symbol] = 0.0
        return noisiness

    def calc_volumes(self, pside, symbols=None):
        n = int(round(self.config["bot"][pside]["filter_volume_rolling_window"]))
        volumes = {}
        if symbols is None:
            symbols = self.get_symbols_approved_or_has_pos(pside)
        for symbol in symbols:
            if (
                symbol in self.ohlcvs_1m
                and self.ohlcvs_1m[symbol]
                and len(self.ohlcvs_1m[symbol]) > 0
            ):
                ohlcvs_1m = [v for v in self.ohlcvs_1m[symbol].values()[-n:]]
                volumes[symbol] = sum([x[4] * x[5] for x in ohlcvs_1m])
            else:
                volumes[symbol] = 0.0
        return volumes

    async def execute_multiple(self, orders: [dict], type_: str):
        if not orders:
            return []
        executions = []
        any_exceptions = False
        for order in orders:  # sorted by PA dist
            task = None
            try:
                task = asyncio.create_task(getattr(self, type_)(order))
                executions.append((order, task))
            except Exception as e:
                logging.error(f"error executing {type_} {order} {e}")
                print_async_exception(task)
                traceback.print_exc()
                executions.append((order, e))
                any_exceptions = True
        results = []
        for order, execution in executions:
            if isinstance(execution, Exception):
                # Already failed at task creation time
                results.append(execution)
                continue
            result = None
            try:
                result = await execution
                results.append(result)
            except Exception as e:
                logging.error(f"error executing {type_} {execution} {e}")
                print_async_exception(result)
                results.append(e)
                traceback.print_exc()
                any_exceptions = True
        if any_exceptions:
            await self.restart_bot_on_too_many_errors()
        return results

    async def maintain_ohlcvs_1m_REST(self):
        if not hasattr(self, "ohlcvs_1m"):
            self.ohlcvs_1m = {}
        error_count = 0
        self.ohlcvs_1m_update_timestamps = {}
        symbol_approved_or_has_pos = self.get_symbols_approved_or_has_pos()
        self.n_symbols_missing_ohlcvs_1m = len(symbol_approved_or_has_pos)
        init_ohlcvs_sleep_time = 4.0 / self.n_symbols_missing_ohlcvs_1m
        for symbol in symbol_approved_or_has_pos:
            # print("debug update_ohlcvs_1m_single_from_disk", symbol)
            asyncio.create_task(self.update_ohlcvs_1m_single_from_disk(symbol))
            await asyncio.sleep(min(0.1, init_ohlcvs_sleep_time))
        self.ohlcvs_1m_max_age_ms = 1000 * 60 * self.ohlcvs_1m_update_after_minutes
        loop_sleep_time_ms = 1000 * 1
        logging.info(f"starting {get_function_name()}")
        while not self.stop_signal_received:
            try:
                symbols_too_old = []
                max_age_ms = self.ohlcvs_1m_max_age_ms
                now_utc = utc_ms()
                for symbol in self.get_symbols_approved_or_has_pos():
                    if symbol not in self.ohlcvs_1m_update_timestamps:
                        symbols_too_old.append((0, symbol))
                    else:
                        if (
                            now_utc - self.ohlcvs_1m_update_timestamps[symbol]
                            > self.ohlcvs_1m_max_age_ms
                        ):
                            symbols_too_old.append(
                                (self.ohlcvs_1m_update_timestamps[symbol], symbol)
                            )
                symbols_to_update = sorted(symbols_too_old)[
                    : self.max_n_concurrent_ohlcvs_1m_updates
                ]
                self.n_symbols_missing_ohlcvs_1m = len(symbols_too_old)
                if not symbols_to_update:
                    max_age_ms = self.ohlcvs_1m_max_age_ms / 2.0
                    if self.ohlcvs_1m_update_timestamps:
                        symbol, ts = sorted(
                            self.ohlcvs_1m_update_timestamps.items(), key=lambda x: x[1]
                        )[0]
                        symbols_to_update = [(ts, symbol)]
                if symbols_to_update:
                    await asyncio.gather(
                        *[
                            self.update_ohlcvs_1m_single(x[1], max_age_ms=max_age_ms)
                            for x in symbols_to_update
                        ]
                    )
                sleep_time_ms = loop_sleep_time_ms - (utc_ms() - now_utc)
                await asyncio.sleep(max(0.0, sleep_time_ms / 1000.0))
            except Exception as e:
                logging.error(f"error with {get_function_name()} {e}")
                traceback.print_exc()
                await asyncio.sleep(5)
                await self.restart_bot_on_too_many_errors()

    async def update_ohlcvs_1m_single_from_exchange(self, symbol):
        filepath = self.get_ohlcvs_1m_filepath(symbol)
        if self.lock_exists(filepath):
            return
        try:
            self.create_lock_file(filepath)
            ms_to_min = 1000 * 60
            if symbol in self.ohlcvs_1m and self.ohlcvs_1m[symbol]:
                last_ts = self.ohlcvs_1m[symbol].peekitem(-1)[0]
                now_minute = self.get_exchange_time() // ms_to_min * ms_to_min
                limit = min(
                    999, max(3, int(round((now_minute - last_ts) / ms_to_min)) + 5)
                )
                if limit >= 999:
                    limit = None
            else:
                self.ohlcvs_1m[symbol] = SortedDict()
                limit = None
            candles = await self.fetch_ohlcvs_1m(symbol, limit=limit)
            for x in candles:
                self.ohlcvs_1m[symbol][int(x[0])] = x
            self.dump_ohlcvs_1m_to_cache(symbol)
            self.ohlcvs_1m_update_timestamps[symbol] = or_default(
                get_file_mod_utc, filepath, default=0.0
            )
        finally:
            self.remove_lock_file(filepath)

    async def update_ohlcvs_1m_single_from_disk(self, symbol):
        filepath = self.get_ohlcvs_1m_filepath(symbol)
        if not os.path.exists(filepath):
            return
        if self.lock_exists(filepath):
            return
        try:
            self.create_lock_file(filepath)
            if symbol not in self.ohlcvs_1m:
                self.ohlcvs_1m[symbol] = SortedDict()
            data = np.load(filepath)
            for x in data:
                self.ohlcvs_1m[symbol][int(x[0])] = x
            self.ohlcvs_1m_update_timestamps[symbol] = or_default(
                get_file_mod_utc, filepath, default=0.0
            )
        except Exception as e:
            logging.error(f"error with update_ohlcvs_1m_single_from_disk {symbol} {e}")
            traceback.print_exc()
            try:
                os.remove(filepath)
            except Exception as e0:
                logging.error(
                    f"failed to remove corrupted ohlcvs_1m file for {symbol} {e0}"
                )
        finally:
            self.remove_lock_file(filepath)

    async def update_ohlcvs_1m_single(self, symbol, max_age_ms=None):
        if max_age_ms is None:
            max_age_ms = self.ohlcvs_1m_max_age_ms
        self.lock_timeout_ms = 5000.0
        try:
            if not (symbol in self.active_symbols or symbol in self.eligible_symbols):
                return
            filepath = self.get_ohlcvs_1m_filepath(symbol)
            if self.lock_exists(filepath):
                # is being updated by other instance
                if self.get_lock_age_ms(filepath) > self.lock_timeout_ms:
                    # other instance took too long to finish; assume it crashed
                    self.remove_lock_file(filepath)
                    await self.update_ohlcvs_1m_single_from_exchange(symbol)
            elif os.path.exists(filepath):
                mod_ts = or_default(get_file_mod_utc, filepath, default=0.0)
                if utc_ms() - mod_ts > max_age_ms:
                    await self.update_ohlcvs_1m_single_from_exchange(symbol)
                else:
                    if (
                        symbol not in self.ohlcvs_1m_update_timestamps
                        or self.ohlcvs_1m_update_timestamps[symbol] != mod_ts
                    ):
                        # was updated by other instance
                        await self.update_ohlcvs_1m_single_from_disk(symbol)
            else:
                await self.update_ohlcvs_1m_single_from_exchange(symbol)
        except Exception as e:
            logging.error(f"error with {get_function_name()} {e}")
            traceback.print_exc()
            await self.restart_bot_on_too_many_errors()

    def create_lock_file(self, filepath):
        try:
            open(f"{filepath}.lock", "w").close()
            return True
        except Exception as e:
            logging.error(f"error with {get_function_name()} {e}")
            traceback.print_exc()
            return False

    def lock_exists(self, filepath):
        try:
            return os.path.exists(f"{filepath}.lock")
        except Exception as e:
            logging.error(f"error with {get_function_name()} {e}")
            traceback.print_exc()
            return False

    def get_lock_age_ms(self, filepath):
        try:
            if self.lock_exists(filepath):
                return utc_ms() - get_file_mod_utc(f"{filepath}.lock")
        except Exception as e:
            logging.error(f"error with {get_function_name()} {e}")
            traceback.print_exc()
        return utc_ms()

    def remove_lock_file(self, filepath):
        try:
            if self.lock_exists(filepath):
                os.remove(f"{filepath}.lock")
                return True
        except Exception as e:
            logging.error(f"error with {get_function_name()} {e}")
            traceback.print_exc()
        return False

    async def close(self):
        logging.info(f"Stopped data maintainers: {self.stop_data_maintainers()}")
        await self.cca.close()
        await self.ccp.close()

    def add_to_coins_lists(self, content, k_coins):
        symbols = None
        psides_equal = content["long"] == content["short"]
        for pside in content:
            if not psides_equal or symbols is None:
                coins = content[pside]
                # Check if coins is a single string that needs to be split
                if isinstance(coins, str):
                    coins = coins.split(",")
                # Handle case where list contains comma-separated values in its elements
                elif isinstance(coins, (list, tuple)):
                    expanded_coins = []
                    for item in coins:
                        if isinstance(item, str) and "," in item:
                            expanded_coins.extend(item.split(","))
                        else:
                            expanded_coins.append(item)
                    coins = expanded_coins

                symbols = [self.coin_to_symbol(coin) for coin in coins if coin]
                symbols = set([s for s in symbols if s])
            symbols_already = getattr(self, k_coins)[pside]
            if symbols and symbols_already != symbols:
                added = symbols - symbols_already
                if added:
                    cstr = ",".join([symbol_to_coin(x) for x in sorted(added)])
                    logging.info(f"added {cstr} to {k_coins} {pside}")
                removed = symbols_already - symbols
                if removed:
                    cstr = ",".join([symbol_to_coin(x) for x in sorted(removed)])
                    logging.info(f"removed {cstr} from {k_coins} {pside}")
                getattr(self, k_coins)[pside] = symbols

    def refresh_approved_ignored_coins_lists(self):
        try:
            for k in ("approved_coins", "ignored_coins"):
                if not hasattr(self, k):
                    setattr(self, k, {"long": set(), "short": set()})
                parsed = normalize_coins_source(self.config["live"][k])
                self.add_to_coins_lists(parsed, k)
            self.approved_coins_minus_ignored_coins = {}
            for pside in self.approved_coins:
                if (
                    self.config["live"]["empty_means_all_approved"]
                    and not self.approved_coins[pside]
                ):
                    # if approved_coins is empty, all coins are approved
                    self.approved_coins[pside] = self.eligible_symbols
                self.approved_coins_minus_ignored_coins[pside] = (
                    self.approved_coins[pside] - self.ignored_coins[pside]
                )
        except Exception as e:
            logging.error(f"error with refresh_approved_ignored_coins_lists {e}")
            traceback.print_exc()

    def get_order_execution_params(self, order: dict) -> dict:
        # defined for each exchange
        return {}

    async def execute_order(self, order: dict) -> dict:
        params = {
            "symbol": order["symbol"],
            "type": order.get("type", "limit"),
            "side": order["side"],
            "amount": abs(order["qty"]),
            "price": order["price"],
            "params": self.get_order_execution_params(order),
        }
        executed = await self.cca.create_order(**params)
        return executed

    async def execute_orders(self, orders: [dict]) -> [dict]:
        return await self.execute_multiple(orders, "execute_order")

    async def execute_cancellation(self, order: dict) -> dict:
        executed = None
        try:
            executed = await self.cca.cancel_order(order["id"], symbol=order["symbol"])
            return executed
        except Exception as e:
            logging.error(f"error cancelling order {order} {e}")
            print_async_exception(executed)
            traceback.print_exc()
            return {}

    async def execute_cancellations(self, orders: [dict]) -> [dict]:
        return await self.execute_multiple(orders, "execute_cancellation")


def setup_bot(config):
    # returns bot instance
    user_info = load_user_info(config["live"]["user"])
    if user_info["exchange"] == "bybit":
        from exchanges.bybit import BybitBot

        bot = BybitBot(config)
    elif user_info["exchange"] == "bitget":
        from exchanges.bitget import BitgetBot

        bot = BitgetBot(config)
    elif user_info["exchange"] == "binance":
        from exchanges.binance import BinanceBot

        bot = BinanceBot(config)
    elif user_info["exchange"] == "okx":
        from exchanges.okx import OKXBot

        bot = OKXBot(config)
    elif user_info["exchange"] == "hyperliquid":
        from exchanges.hyperliquid import HyperliquidBot

        bot = HyperliquidBot(config)
    elif user_info["exchange"] == "gateio":
        from exchanges.gateio import GateIOBot

        bot = GateIOBot(config)
    elif user_info["exchange"] == "defx":
        from exchanges.defx import DefxBot

        bot = DefxBot(config)
    elif user_info["exchange"] == "kucoin":
        from exchanges.kucoin import KucoinBot

        bot = KucoinBot(config)
    else:
        raise Exception(f"unknown exchange {user_info['exchange']}")
    return bot


async def shutdown_bot(bot):
    print("Shutting down bot...")
    bot.stop_data_maintainers()
    try:
        await asyncio.wait_for(bot.close(), timeout=3.0)
    except asyncio.TimeoutError:
        print("Shutdown timed out after 3 seconds. Forcing exit.")
    except Exception as e:
        print(f"Error during shutdown: {e}")


async def main():
    parser = argparse.ArgumentParser(prog="passivbot", description="run passivbot")
    parser.add_argument(
        "config_path",
        type=str,
        nargs="?",
        default="configs/template.json",
        help="path to hjson passivbot config",
    )

    template_config = get_template_live_config("v7")
    del template_config["optimize"]
    del template_config["backtest"]
    add_arguments_recursively(parser, template_config)
    args = parser.parse_args()
    config = load_config(args.config_path, live_only=True)
    update_config_with_args(config, args)
    config = format_config(config, live_only=True)
    user_info = load_user_info(config["live"]["user"])
    await load_markets(user_info["exchange"], verbose=True)

    config = parse_overrides(config, verbose=True)
    cooldown_secs = 60
    restarts = []
    while True:

        bot = setup_bot(config)
        try:
            await bot.start_bot()
        except Exception as e:
            logging.error(f"passivbot error {e}")
            traceback.print_exc()
        finally:
            try:
                bot.stop_data_maintainers()
                await bot.ccp.close()
                await bot.cca.close()
            except:
                pass
        logging.info(f"restarting bot...")
        print()
        for z in range(cooldown_secs, -1, -1):
            print(f"\rcountdown {z}...  ")
            await asyncio.sleep(1)
        print()

        restarts.append(utc_ms())
        restarts = [x for x in restarts if x > utc_ms() - 1000 * 60 * 60 * 24]
        if len(restarts) > bot.config["live"]["max_n_restarts_per_day"]:
            logging.info(
                f"n restarts exceeded {bot.config['live']['max_n_restarts_per_day']} last 24h"
            )
            break


if __name__ == "__main__":
    try:
        asyncio.run(main())
    except KeyboardInterrupt:
        print("\nBot shutdown complete.")<|MERGE_RESOLUTION|>--- conflicted
+++ resolved
@@ -15,9 +15,6 @@
 import inspect
 import passivbot_rust as pbr
 import logging
-<<<<<<< HEAD
-from ai_agent import AIAgent
-=======
 from utils import (
     load_markets,
     coin_to_symbol,
@@ -27,7 +24,6 @@
     make_get_filepath,
     format_approved_ignored_coins,
 )
->>>>>>> 285facd6
 from prettytable import PrettyTable
 from uuid import uuid4
 from copy import deepcopy
@@ -910,13 +906,7 @@
             return to_cancel, to_create
 
     async def execute_orders_parent(self, orders: [dict]) -> [dict]:
-<<<<<<< HEAD
-        orders = self.format_custom_ids(orders)[
-            : self.config["live"]["max_n_creations_per_batch"]
-        ]
-=======
         orders = orders[: self.config["live"]["max_n_creations_per_batch"]]
->>>>>>> 285facd6
         for order in orders:
             self.add_to_recent_order_executions(order)
             self.log_order_action(order, "posting order")
@@ -1215,7 +1205,6 @@
                             self.trailing_prices[symbol][pside]["max_since_min"], x[2]
                         )
 
-<<<<<<< HEAD
     def format_symbol(self, symbol: str) -> str:
         try:
             return self.formatted_symbols_map[symbol]
@@ -1230,9 +1219,6 @@
         self.formatted_symbols_map[symbol] = formatted
         self.formatted_symbols_map_inv[formatted].add(symbol)
         return formatted
-
-=======
->>>>>>> 285facd6
     def symbol_is_eligible(self, symbol):
         # defined for each child class
         return True
@@ -1920,16 +1906,10 @@
                 if hasattr(self, "tickers") and symbol in self.tickers:
                     res = self.tickers[symbol]["last"]
                     if res is None:
-<<<<<<< HEAD
                         if self.debug_mode:
                             logging.info(
                                 f"debug get_last_price {symbol} price from tickers is null"
                             )
-=======
-                        debug_print(
-                            f"debug get_last_price {symbol} price from tickers is null, called by {get_caller_name()}"
-                        )
->>>>>>> 285facd6
                         return null_replace
                     return res
             except Exception as e:
@@ -1942,11 +1922,7 @@
                 if res is None:
                     if self.debug_mode:
                         logging.info(
-<<<<<<< HEAD
                             f"debug get_last_price {symbol} price from ohlcvs_1m is null"
-=======
-                            f"debug get_last_price {symbol} price from ohlcvs_1m is null, called by {get_caller_name()}"
->>>>>>> 285facd6
                         )
                     return null_replace
                 return res
@@ -2471,21 +2447,9 @@
             await self.restart_bot()
             raise Exception("too many errors... restarting bot.")
 
-<<<<<<< HEAD
-    def format_custom_ids(self, orders: [dict]) -> [dict]:
-        new_orders = []
-        for order in orders:
-            order["custom_id"] = (
-                shorten_custom_id(order["custom_id"] if "custom_id" in order else "")
-                + uuid4().hex
-            )[: self.custom_id_max_length]
-            new_orders.append(order)
-        return new_orders
-=======
     def format_custom_id_single(self, order_type_id: int) -> str:
         token = type_token(order_type_id, with_marker=True)  # "0xABCD"
         return (token + uuid4().hex)[: self.custom_id_max_length]
->>>>>>> 285facd6
 
     def debug_dump_bot_state_to_disk(self):
         if not hasattr(self, "tmp_debug_ts"):
@@ -2650,11 +2614,7 @@
             ]
             if symbols_to_update:
                 await asyncio.gather(
-<<<<<<< HEAD
-                    *[self.update_ohlcvs_1m_single(s) for s in symbols_to_update]
-=======
                     *[self.update_ohlcvs_1m_single(s, max_age_ms) for s in symbols_to_update]
->>>>>>> 285facd6
                 )
         except Exception as e:
             logging.error(f"error with {get_function_name()} {e}")
