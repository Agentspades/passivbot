import datetime
import pprint
from collections import OrderedDict

import json
import numpy as np
import pandas as pd
from dateutil import parser

from njit_funcs import round_dynamic, qty_to_cost


def format_float(num):
    return np.format_float_positional(num, trim="-")


def compress_float(n: float, d: int) -> str:
    if n / 10 ** d >= 1:
        n = round(n)
    else:
        n = round_dynamic(n, d)
    nstr = format_float(n)
    if nstr.startswith("0."):
        nstr = nstr[1:]
    elif nstr.startswith("-0."):
        nstr = "-" + nstr[2:]
    elif nstr.endswith(".0"):
        nstr = nstr[:-2]
    return nstr


def calc_spans(min_span: int, max_span: int, n_spans: int) -> np.ndarray:
    return np.array(
        [min_span * ((max_span / min_span) ** (1 / (n_spans - 1))) ** i for i in range(0, n_spans)]
    )
    return np.array([min_span, (min_span * max_span) ** 0.5, max_span])


def get_xk_keys(passivbot_mode="static_grid"):
    if passivbot_mode == "recursive_grid":
        return [
            "inverse",
            "do_long",
            "do_short",
            "qty_step",
            "price_step",
            "min_qty",
            "min_cost",
            "c_mult",
            "ema_span_0",
            "ema_span_1",
            "initial_qty_pct",
            "initial_eprice_ema_dist",
            "wallet_exposure_limit",
            "ddown_factor",
            "rentry_pprice_dist",
            "rentry_pprice_dist_wallet_exposure_weighting",
            "min_markup",
            "markup_range",
            "n_close_orders",
            "auto_unstuck_wallet_exposure_threshold",
            "auto_unstuck_ema_dist",
        ]
    return [
        "spot",
        "hedge_mode",
        "inverse",
        "do_long",
        "do_short",
        "qty_step",
        "price_step",
        "min_qty",
        "min_cost",
        "c_mult",
        "grid_span",
        "wallet_exposure_limit",
        "max_n_entry_orders",
        "initial_qty_pct",
        "eprice_pprice_diff",
        "secondary_allocation",
        "secondary_pprice_diff",
        "eprice_exp_base",
        "min_markup",
        "markup_range",
        "n_close_orders",
        "ema_span_0",
        "ema_span_1",
        "initial_eprice_ema_dist",
        "auto_unstuck_wallet_exposure_threshold",
        "auto_unstuck_ema_dist",
    ]


def determine_passivbot_mode(config: dict) -> str:
    if all(k in config["long"] for k in get_template_live_config("recursive_grid")["long"]):
        return "recursive_grid"
    elif all(k in config["long"] for k in get_template_live_config("static_grid")["long"]):
        return "static_grid"
    else:
        raise Exception("unable to determine passivbot mode")


def create_xk(config: dict) -> dict:
    xk = {}
    config_ = config.copy()
    if "spot" in config_["market_type"]:
        config_ = spotify_config(config_)
    else:
        config_["spot"] = False
        config_["do_long"] = config["long"]["enabled"]
        config_["do_short"] = config["short"]["enabled"]
    config["passivbot_mode"] = determine_passivbot_mode(config)
    keys = get_xk_keys(config["passivbot_mode"])
    config_["long"]["n_close_orders"] = int(round(config_["long"]["n_close_orders"]))
    config_["short"]["n_close_orders"] = int(round(config_["short"]["n_close_orders"]))
    if config["passivbot_mode"] == "static_grid":
        config_["long"]["max_n_entry_orders"] = int(round(config_["long"]["max_n_entry_orders"]))
        config_["short"]["max_n_entry_orders"] = int(round(config_["short"]["max_n_entry_orders"]))
    for k in keys:
        if k in config_["long"]:
            xk[k] = (config_["long"][k], config_["short"][k])
        elif k in config_:
            xk[k] = config_[k]
        else:
            raise Exception("failed to create xk", k)
    return xk


def numpyize(x):
    if type(x) in [list, tuple]:
        return np.array([numpyize(e) for e in x])
    elif type(x) == dict:
        numpyd = {}
        for k, v in x.items():
            numpyd[k] = numpyize(v)
        return numpyd
    else:
        return x


def denumpyize(x):
    if type(x) in [np.float64, np.float32, np.float16]:
        return float(x)
    elif type(x) in [np.int64, np.int32, np.int16, np.int8]:
        return int(x)
    elif type(x) == np.ndarray:
        return [denumpyize(e) for e in x]
    elif type(x) == np.bool_:
        return bool(x)
    elif type(x) in [dict, OrderedDict]:
        denumpyd = {}
        for k, v in x.items():
            denumpyd[k] = denumpyize(v)
        return denumpyd
    elif type(x) == list:
        return [denumpyize(z) for z in x]
    elif type(x) == tuple:
        return tuple([denumpyize(z) for z in x])
    else:
        return x


def denanify(x, nan=0.0, posinf=0.0, neginf=0.0):
    try:
        assert type(x) != str
        _ = float(x)
        return np.nan_to_num(x, nan=nan, posinf=posinf, neginf=neginf)
    except:
        if type(x) == list:
            return [denanify(e) for e in x]
        elif type(x) == tuple:
            return tuple(denanify(e) for e in x)
        elif type(x) == np.ndarray:
            return np.array([denanify(e) for e in x], dtype=x.dtype)
        elif type(x) == dict:
            denanified = {}
            for k, v in x.items():
                denanified[k] = denanify(v)
            return denanified
        else:
            return x


def ts_to_date(timestamp: float) -> str:
    if timestamp > 253402297199:
        return str(datetime.datetime.fromtimestamp(timestamp / 1000)).replace(" ", "T")
    return str(datetime.datetime.fromtimestamp(timestamp)).replace(" ", "T")


def date_to_ts(d):
    return int(parser.parse(d).replace(tzinfo=datetime.timezone.utc).timestamp() * 1000)


def get_utc_now_timestamp() -> int:
    """
    Creates a millisecond based timestamp of UTC now.
    :return: Millisecond based timestamp of UTC now.
    """
    return int(datetime.datetime.now(datetime.timezone.utc).timestamp() * 1000)


def config_pretty_str(config: dict):
    pretty_str = pprint.pformat(config)
    for r in [("'", '"'), ("True", "true"), ("False", "false")]:
        pretty_str = pretty_str.replace(*r)
    return pretty_str


def candidate_to_live_config(candidate_: dict) -> dict:
    result_dict = candidate_["result"] if "result" in candidate_ else candidate_
    candidate = make_compatible(candidate_)
    passivbot_mode = name = determine_passivbot_mode(candidate)
    if passivbot_mode == "recursive_grid":
        live_config = get_template_live_config("recursive_grid")
        for side in ["long", "short"]:
            for k in live_config[side]:
                live_config[side][k] = candidate[side][k]
            live_config[side]["n_close_orders"] = int(round(live_config[side]["n_close_orders"]))
    elif passivbot_mode == "static_grid":
        live_config = get_template_live_config("static_grid")
        sides = ["long", "short"]
        for side in sides:
            for k in live_config[side]:
                if k in candidate[side]:
                    live_config[side][k] = candidate[side][k]
        for k in live_config:
            if k not in sides and k in candidate:
                live_config[k] = candidate[k]
    else:
        raise Exception("unknown passivbot mode")
    if "symbols" in result_dict:
        if len(result_dict["symbols"]) > 1:
            name += f"_{len(result_dict['symbols'])}_symbols"
        else:
            name += f"_{result_dict['symbols'][0]}"
    elif "symbol" in result_dict:
        name += f"_{result_dict['symbol']}"
    if "n_days" in result_dict:
        n_days = result_dict["n_days"]
    elif "start_date" in result_dict:
        n_days = (date_to_ts(result_dict["end_date"]) - date_to_ts(result_dict["start_date"])) / (
            1000 * 60 * 60 * 24
        )
    else:
        n_days = 0
    name += f"_{n_days:.0f}days"
    if "average_daily_gain" in result_dict:
        name += f"_adg{(result_dict['average_daily_gain']) * 100:.3f}%"
    elif "daily_gain" in result_dict:
        name += f"_adg{(result_dict['daily_gain'] - 1) * 100:.3f}%"
    live_config["config_name"] = name
    return denumpyize(live_config)


def unpack_config(d):
    new = {}
    for k, v in flatten_dict(d, sep="£").items():
        try:
            assert type(v) != str
            for _ in v:
                break
            for i in range(len(v)):
                new[f"{k}${str(i).zfill(2)}"] = v[i]
        except:
            new[k] = v
    if new == d:
        return new
    return unpack_config(new)


def pack_config(d):
    result = {}
    while any("$" in k for k in d):
        new = {}
        for k, v in denumpyize(d).items():
            if "$" in k:
                ks = k.split("$")
                k0 = "$".join(ks[:-1])
                if k0 in new:
                    new[k0].append(v)
                else:
                    new[k0] = [v]
            else:
                new[k] = v
        d = new
    new = {}
    for k, v in d.items():
        if type(v) == list:
            new[k] = np.array(v)
        else:
            new[k] = v
    d = new

    new = {}
    for k, v in d.items():
        if "£" in k:
            k0, k1 = k.split("£")
            if k0 in new:
                new[k0][k1] = v
            else:
                new[k0] = {k1: v}
        else:
            new[k] = v
    return new


def flatten_dict(d, parent_key="", sep="_"):
    items = []
    for k, v in d.items():
        new_key = parent_key + sep + k if parent_key else k
        if type(v) == dict:
            items.extend(flatten_dict(v, new_key, sep=sep).items())
        else:
            items.append((new_key, v))
    return dict(items)


def sort_dict_keys(d):
    if type(d) == list:
        return [sort_dict_keys(e) for e in d]
    if type(d) != dict:
        return d
    return {key: sort_dict_keys(d[key]) for key in sorted(d)}


def filter_orders(
    actual_orders: [dict],
    ideal_orders: [dict],
    keys: [str] = ("symbol", "side", "qty", "price"),
) -> ([dict], [dict]):
    # returns (orders_to_delete, orders_to_create)

    if not actual_orders:
        return [], ideal_orders
    if not ideal_orders:
        return actual_orders, []
    actual_orders = actual_orders.copy()
    orders_to_create = []
    ideal_orders_cropped = [{k: o[k] for k in keys} for o in ideal_orders]
    actual_orders_cropped = [{k: o[k] for k in keys} for o in actual_orders]
    for ioc, io in zip(ideal_orders_cropped, ideal_orders):
        matches = [(aoc, ao) for aoc, ao in zip(actual_orders_cropped, actual_orders) if aoc == ioc]
        if matches:
            actual_orders.remove(matches[0][1])
            actual_orders_cropped.remove(matches[0][0])
        else:
            orders_to_create.append(io)
    return actual_orders, orders_to_create


def get_dummy_settings(config: dict):
    dummy_settings = get_template_live_config()
    dummy_settings.update({k: 1.0 for k in get_xk_keys()})
    dummy_settings.update(
        {
            "user": config["user"],
            "exchange": config["exchange"],
            "symbol": config["symbol"],
            "config_name": "",
            "logging_level": 0,
        }
    )
    return {**config, **dummy_settings}


def flatten(lst: list) -> list:
    return [y for x in lst for y in x]


def get_template_live_config(passivbot_mode="static_grid"):
    if passivbot_mode == "recursive_grid":
        return sort_dict_keys(
            {
                "config_name": "recursive_grid_test",
                "logging_level": 0,
                "long": {
                    "enabled": True,
                    "ema_span_0": 1036.4758617491368,
                    "ema_span_1": 1125.5167077975314,
                    "initial_qty_pct": 0.01,
                    "initial_eprice_ema_dist": -0.02,
                    "wallet_exposure_limit": 1.0,
                    "ddown_factor": 0.6,
                    "rentry_pprice_dist": 0.015,
                    "rentry_pprice_dist_wallet_exposure_weighting": 15,
                    "min_markup": 0.02,
                    "markup_range": 0.02,
                    "n_close_orders": 7,
                    "auto_unstuck_wallet_exposure_threshold": 0.15,
                    "auto_unstuck_ema_dist": 0.02,
                },
                "short": {
                    "enabled": False,
                    "ema_span_0": 1036.4758617491368,
                    "ema_span_1": 1125.5167077975314,
                    "initial_qty_pct": 0.01,
                    "initial_eprice_ema_dist": -0.02,
                    "wallet_exposure_limit": 1.0,
                    "ddown_factor": 0.6,
                    "rentry_pprice_dist": 0.015,
                    "rentry_pprice_dist_wallet_exposure_weighting": 15,
                    "min_markup": 0.02,
                    "markup_range": 0.02,
                    "n_close_orders": 7,
                    "auto_unstuck_wallet_exposure_threshold": 0.15,
                    "auto_unstuck_ema_dist": 0.02,
                },
            }
        )
    return sort_dict_keys(
        {
            "config_name": "template",
            "logging_level": 0,
            "long": {
                "enabled": True,
                "ema_span_0": 1440,  # in minutes
                "ema_span_1": 4320,
                "grid_span": 0.16,
                "wallet_exposure_limit": 1.6,
                "max_n_entry_orders": 10,
                "initial_qty_pct": 0.01,
                "initial_eprice_ema_dist": -0.01,  # negative is closer; positive is further away
                "eprice_pprice_diff": 0.0025,
                "secondary_allocation": 0.5,
                "secondary_pprice_diff": 0.35,
                "eprice_exp_base": 1.618034,
                "min_markup": 0.0045,
                "markup_range": 0.0075,
                "n_close_orders": 7,
                "auto_unstuck_wallet_exposure_threshold": 0.1,  # percentage of wallet_exposure_limit to trigger soft stop.
                # e.g. wallet_exposure_limit=0.06 and auto_unstuck_wallet_exposure_threshold=0.1: soft stop when wallet_exposure > 0.06 * (1 - 0.1) == 0.054
                "auto_unstuck_ema_dist": 0.02,
            },
            "short": {
                "enabled": True,
                "ema_span_0": 1440,  # in minutes
                "ema_span_1": 4320,
                "grid_span": 0.16,
                "wallet_exposure_limit": 1.6,
                "max_n_entry_orders": 10,
                "initial_qty_pct": 0.01,
                "initial_eprice_ema_dist": -0.01,  # negative is closer; positive is further away
                "eprice_pprice_diff": 0.0025,
                "secondary_allocation": 0.5,
                "secondary_pprice_diff": 0.35,
                "eprice_exp_base": 1.618034,
                "min_markup": 0.0045,
                "markup_range": 0.0075,
                "n_close_orders": 7,
                "auto_unstuck_wallet_exposure_threshold": 0.1,  # percentage of wallet_exposure_limit to trigger soft stop.
                # e.g. wallet_exposure_limit=0.06 and auto_unstuck_wallet_exposure_threshold=0.1: soft stop when wallet_exposure > 0.06 * (1 - 0.1) == 0.054
                "auto_unstuck_ema_dist": 0.02,
            },
        }
    )


def analyze_fills(fills_long: list, fills_short: list, stats: list, config: dict) -> (pd.DataFrame, pd.DataFrame, dict):
    sdf = pd.DataFrame(
        stats,
        columns=[
            "timestamp",
            "bkr_price_long",
            "bkr_price_short",
            "psize_long",
            "pprice_long",
            "psize_short",
            "pprice_short",
            "price",
            "closest_bkr_long",
            "closest_bkr_short",
            "balance_long",
            "balance_short",
            "equity_long",
            "equity_short",
        ],
    )
    longs = pd.DataFrame(
        fills_long,
        columns=[
            "trade_id",
            "timestamp",
            "pnl",
            "fee_paid",
            "balance",
            "equity",
            "qty",
            "price",
            "psize",
            "pprice",
            "type",
        ],
    )
    longs.index = longs.timestamp
    shorts = pd.DataFrame(
        fills_short,
        columns=[
            "trade_id",
            "timestamp",
            "pnl",
            "fee_paid",
            "balance",
            "equity",
            "qty",
            "price",
            "psize",
            "pprice",
            "type",
        ],
    )
    shorts.index = shorts.timestamp
    longs.loc[:, "wallet_exposure"] = [
        qty_to_cost(x.psize, x.pprice, config["inverse"], config["c_mult"]) / x.balance
        if x.balance > 0.0
        else 0.0
        for x in longs.itertuples()
    ]
    shorts.loc[:, "wallet_exposure"] = [
        qty_to_cost(x.psize, x.pprice, config["inverse"], config["c_mult"]) / x.balance
        if x.balance > 0.0
        else 0.0
        for x in shorts.itertuples()
    ]
    sdf.loc[:, "wallet_exposure_long"] = [
        qty_to_cost(x.psize_long, x.pprice_long, config["inverse"], config["c_mult"]) / x.balance_long
        if x.balance_long > 0.0
        else 0.0
        for x in sdf.itertuples()
    ]
    sdf.loc[:, "wallet_exposure_short"] = [
        qty_to_cost(x.psize_short, x.pprice_short, config["inverse"], config["c_mult"]) / x.balance_short
        if x.balance_short > 0.0
        else 0.0
        for x in sdf.itertuples()
    ]
    n_days = (sdf.timestamp.iloc[-1] - sdf.timestamp.iloc[0]) / (1000 * 60 * 60 * 24)
    pos_changes_long = sdf[sdf.psize_long != sdf.psize_long.shift()]
    pos_changes_long_ms_diff = np.diff(
        [sdf.timestamp.iloc[0]] + list(pos_changes_long.timestamp) + [sdf.timestamp.iloc[-1]]
    )
    hrs_stuck_max_long = pos_changes_long_ms_diff.max() / (1000 * 60 * 60)
    hrs_stuck_avg_long = pos_changes_long_ms_diff.mean() / (1000 * 60 * 60)
    pos_changes_short = sdf[sdf.psize_short != sdf.psize_short.shift()]
    pos_changes_short_ms_diff = np.diff(
        [sdf.timestamp.iloc[0]] + list(pos_changes_short.timestamp) + [sdf.timestamp.iloc[-1]]
    )
    hrs_stuck_max_short = pos_changes_short_ms_diff.max() / (1000 * 60 * 60)
    hrs_stuck_avg_short = pos_changes_short_ms_diff.mean() / (1000 * 60 * 60)
    lpprices = sdf[sdf.psize_long != 0.0]
    spprices = sdf[sdf.psize_short != 0.0]
    pa_distance_long = (
        ((lpprices.pprice_long - lpprices.price).abs() / lpprices.price)
        if len(lpprices) > 0
        else pd.Series([100.0])
    )
    pa_distance_short = (
        ((spprices.pprice_short - spprices.price).abs() / spprices.price)
        if len(spprices) > 0
        else pd.Series([100.0])
    )
<<<<<<< HEAD
    gain_long = longs.pnl.sum() / sdf.balance_long.iloc[0]
    gain_short = shorts.pnl.sum() / sdf.balance_short.iloc[0]
=======
    longs = fdf[fdf.type.str.contains("long")].set_index("timestamp")
    shorts = fdf[fdf.type.str.contains("short")].set_index("timestamp")
    gain_long = longs.pnl.sum() / sdf.balance.iloc[0]
    gain_short = shorts.pnl.sum() / sdf.balance.iloc[0]
>>>>>>> a8265624

    ms2d = 1000 * 60 * 60 * 24
    if len(longs) > 0:
        daily_equity_long = sdf.groupby(sdf.timestamp // ms2d).equity_long.last()
        daily_gains_long = daily_equity_long / daily_equity_long.shift(1) - 1
        adg_long = daily_gains_long.mean()
        DGstd_long = daily_gains_long.std()
        adg_DGstd_ratio_long = adg_long / DGstd_long if len(daily_gains_long) > 0 else 0.0
    else:
        adg_long = adg_DGstd_ratio_long = 0.0
        DGstd_long = 100.0

    if len(shorts) > 0:
        daily_equity_short = sdf.groupby(sdf.timestamp // ms2d).equity_short.last()
        daily_gains_short = daily_equity_short / daily_equity_short.shift(1) - 1
        adg_short = daily_gains_short.mean()
        DGstd_short = daily_gains_short.std()
        adg_DGstd_ratio_short = adg_short / DGstd_short if len(daily_gains_short) > 0 else 0.0
    else:
        adg_short = adg_DGstd_ratio_short = 0.0
        DGstd_short = 100.0

    pos_costs_long = longs.apply(
        lambda x: qty_to_cost(x["psize"], x["pprice"], config["inverse"], config["c_mult"]),
        axis=1,
    )
    pos_costs_short = shorts.apply(
        lambda x: qty_to_cost(x["psize"], x["pprice"], config["inverse"], config["c_mult"]),
        axis=1,
    )
    biggest_pos_cost_long = pos_costs_long.max() if len(longs) > 0 else 0.0
    biggest_pos_cost_short = pos_costs_short.max() if len(shorts) > 0 else 0.0
    volume_quote_long = (
        longs.apply(
            lambda x: qty_to_cost(x["qty"], x["price"], config["inverse"], config["c_mult"]),
            axis=1,
        ).sum()
        if len(longs) > 0
        else 0.0
    )
    volume_quote_short = (
        shorts.apply(
            lambda x: qty_to_cost(x["qty"], x["price"], config["inverse"], config["c_mult"]),
            axis=1,
        ).sum()
        if len(shorts) > 0
        else 0.0
    )

    analysis = {
        "exchange": config["exchange"] if "exchange" in config else "unknown",
        "symbol": config["symbol"] if "symbol" in config else "unknown",
        "starting_balance": sdf.balance_long.iloc[0],
        "pa_distance_mean_long": pa_distance_long.mean(),
        "pa_distance_max_long": pa_distance_long.max(),
        "pa_distance_std_long": pa_distance_long.std(),
        "pa_distance_mean_short": pa_distance_short.mean(),
        "pa_distance_max_short": pa_distance_short.max(),
        "pa_distance_std_short": pa_distance_short.std(),
        "gain_long": gain_long,
        "adg_long": adg_long if adg_long == adg_long else -1.0,
        "adg_per_exposure_long": adg_long / config["long"]["wallet_exposure_limit"]
        if config["long"]["enabled"] and config["long"]["wallet_exposure_limit"] > 0.0
        else 0.0,
        "gain_short": gain_short,
        "adg_short": adg_short if adg_short == adg_short else -1.0,
        "adg_per_exposure_short": adg_short / config["short"]["wallet_exposure_limit"]
        if config["short"]["enabled"] and config["short"]["wallet_exposure_limit"] > 0.0
        else 0.0,
        "adg_DGstd_ratio_long": adg_DGstd_ratio_long,
        "adg_DGstd_ratio_short": adg_DGstd_ratio_short,
        "DGstd_long": DGstd_long,
        "DGstd_short": DGstd_short,
        "n_days": n_days,
        "n_fills_long": len(fills_long),
        "n_fills_short": len(fills_short),
        "n_closes_long": len(longs[longs.type.str.contains("close")]),
        "n_closes_short": len(shorts[shorts.type.str.contains("close")]),
        "n_normal_closes_long": len(longs[longs.type.str.contains("nclose")]),
        "n_normal_closes_short": len(shorts[shorts.type.str.contains("nclose")]),
        "n_entries_long": len(longs[longs.type.str.contains("entry")]),
        "n_entries_short": len(shorts[shorts.type.str.contains("entry")]),
        "n_ientries_long": len(longs[longs.type.str.contains("ientry")]),
        "n_ientries_short": len(shorts[shorts.type.str.contains("ientry")]),
        "n_rentries_long": len(longs[longs.type.str.contains("rentry")]),
        "n_rentries_short": len(shorts[shorts.type.str.contains("rentry")]),
        "n_unstuck_closes_long": len(longs[longs.type.str.contains("unstuck_close")]),
        "n_unstuck_closes_short": len(shorts[shorts.type.str.contains("unstuck_close")]),
        "n_unstuck_entries_long": len(longs[longs.type.str.contains("unstuck_entry")]),
        "n_unstuck_entries_short": len(shorts[shorts.type.str.contains("unstuck_entry")]),
        "avg_fills_per_day_long": len(longs) / n_days,
        "avg_fills_per_day_short": len(shorts) / n_days,
        "hrs_stuck_max_long": hrs_stuck_max_long,
        "hrs_stuck_avg_long": hrs_stuck_avg_long,
        "hrs_stuck_max_short": hrs_stuck_max_short,
        "hrs_stuck_avg_short": hrs_stuck_avg_short,
        "hrs_stuck_max": max(hrs_stuck_max_long, hrs_stuck_max_short),
        "hrs_stuck_avg": max(hrs_stuck_avg_long, hrs_stuck_avg_short),
        "loss_sum_long": longs[longs.pnl < 0.0].pnl.sum(),
        "loss_sum_short": shorts[shorts.pnl < 0.0].pnl.sum(),
        "profit_sum_long": longs[longs.pnl > 0.0].pnl.sum(),
        "profit_sum_short": shorts[shorts.pnl > 0.0].pnl.sum(),
        "pnl_sum_long": (pnl_sum_long := longs.pnl.sum()),
        "pnl_sum_short": (pnl_sum_short := shorts.pnl.sum()),
        "fee_sum_long": (fee_sum_long := longs.fee_paid.sum()),
        "fee_sum_short": (fee_sum_short := shorts.fee_paid.sum()),
        "net_pnl_plus_fees_long": pnl_sum_long + fee_sum_long,
        "net_pnl_plus_fees_short": pnl_sum_short + fee_sum_short,
        "final_equity_long": sdf.equity_long.iloc[-1],
        "final_balance_long": sdf.balance_long.iloc[-1],
        "closest_bkr_long": sdf.closest_bkr_long.min(),
        "closest_bkr_short": sdf.closest_bkr_short.min(),
        "eqbal_ratio_min_long": (eqbal_ratios_long := sdf.equity_long / sdf.balance_long).min(),
        "eqbal_ratio_mean_long": eqbal_ratios_long.mean(),
        "eqbal_ratio_min_short": (eqbal_ratios_short := sdf.equity_short / sdf.balance_short).min(),
        "eqbal_ratio_mean_short": eqbal_ratios_short.mean(),
        "biggest_psize_long": longs.psize.abs().max(),
        "biggest_psize_short": shorts.psize.abs().max(),
        "biggest_psize_quote_long": biggest_pos_cost_long,
        "biggest_psize_quote_short": biggest_pos_cost_short,
        "volume_quote_long": volume_quote_long,
        "volume_quote_short": volume_quote_short,
    }
    return longs, shorts, sdf, sort_dict_keys(analysis)


def calc_pprice_from_fills(coin_balance, fills, n_fills_limit=100):
    # assumes fills are sorted old to new
    if coin_balance == 0.0 or len(fills) == 0:
        return 0.0
    relevant_fills = []
    qty_sum = 0.0
    for fill in fills[::-1][:n_fills_limit]:
        abs_qty = fill["qty"]
        if fill["side"] == "buy":
            adjusted_qty = min(abs_qty, coin_balance - qty_sum)
            qty_sum += adjusted_qty
            relevant_fills.append({**fill, **{"qty": adjusted_qty}})
            if qty_sum >= coin_balance * 0.999:
                break
        else:
            qty_sum -= abs_qty
            relevant_fills.append(fill)
    psize, pprice = 0.0, 0.0
    for fill in relevant_fills[::-1]:
        abs_qty = abs(fill["qty"])
        if fill["side"] == "buy":
            new_psize = psize + abs_qty
            pprice = pprice * (psize / new_psize) + fill["price"] * (abs_qty / new_psize)
            psize = new_psize
        else:
            psize -= abs_qty
    return pprice


def get_position_fills(psize_long: float, psize_short: float, fills: [dict]) -> ([dict], [dict]):
    """
    assumes fills are sorted old to new
    returns fills since and including initial entry
    """
    psize_long *= 0.999
    psize_short *= 0.999
    long_qty_sum = 0.0
    short_qty_sum = 0.0
    long_done, short_done = psize_long == 0.0, psize_short == 0.0
    if long_done and short_done:
        return [], []
    long_pfills, short_pfills = [], []
    for x in fills[::-1]:
        if x["position_side"] == "long":
            if not long_done:
                long_qty_sum += x["qty"] * (1.0 if x["side"] == "buy" else -1.0)
                long_pfills.append(x)
                long_done = long_qty_sum >= psize_long
        elif x["position_side"] == "short":
            if not short_done:
                short_qty_sum += x["qty"] * (1.0 if x["side"] == "sell" else -1.0)
                short_pfills.append(x)
                short_done = short_qty_sum >= psize_short
    return long_pfills[::-1], short_pfills[::-1]


def calc_pprice_long(psize_long, long_pfills):
    """
    assumes long pfills are sorted old to new
    """
    psize, pprice = 0.0, 0.0
    for fill in long_pfills:
        abs_qty = abs(fill["qty"])
        if fill["side"] == "buy":
            new_psize = psize + abs_qty
            pprice = pprice * (psize / new_psize) + fill["price"] * (abs_qty / new_psize)
            psize = new_psize
        else:
            psize = max(0.0, psize - abs_qty)
    return pprice


def nullify(x):
    if type(x) in [list, tuple]:
        return [nullify(x1) for x1 in x]
    elif type(x) == np.ndarray:
        return numpyize([nullify(x1) for x1 in x])
    elif type(x) == dict:
        return {k: nullify(x[k]) for k in x}
    elif type(x) in [bool, np.bool_]:
        return x
    else:
        return 0.0


def spotify_config(config: dict, nullify_short=True) -> dict:
    spotified = config.copy()

    spotified["spot"] = True
    if "market_type" not in spotified:
        spotified["market_type"] = "spot"
    elif "spot" not in spotified["market_type"]:
        spotified["market_type"] += "_spot"
    spotified["do_long"] = spotified["long"]["enabled"] = config["long"]["enabled"]
    spotified["do_short"] = spotified["short"]["enabled"] = False
    spotified["long"]["wallet_exposure_limit"] = min(1.0, spotified["long"]["wallet_exposure_limit"])
    if nullify_short:
        spotified["short"] = nullify(spotified["short"])
    return spotified


def tuplify(xs, sort=False):
    if type(xs) in [list]:
        if sort:
            return tuple(sorted(tuplify(x, sort=sort) for x in xs))
        return tuple(tuplify(x, sort=sort) for x in xs)
    elif type(xs) in [dict, OrderedDict]:
        if sort:
            return tuple(sorted({k: tuplify(v, sort=sort) for k, v in xs.items()}.items()))
        return tuple({k: tuplify(v, sort=sort) for k, v in xs.items()}.items())
    return xs


def round_values(xs, n: int):
    if type(xs) in [float, np.float64]:
        return round_dynamic(xs, n)
    if type(xs) == dict:
        return {k: round_values(xs[k], n) for k in xs}
    if type(xs) == list:
        return [round_values(x, n) for x in xs]
    if type(xs) == np.ndarray:
        return numpyize([round_values(x, n) for x in xs])
    if type(xs) == tuple:
        return tuple([round_values(x, n) for x in xs])
    if type(xs) == OrderedDict:
        return OrderedDict([(k, round_values(xs[k], n)) for k in xs])
    return xs


def floatify(xs):
    try:
        return float(xs)
    except (ValueError, TypeError):
        if type(xs) == list:
            return [floatify(x) for x in xs]
        if type(xs) == dict:
            return {k: floatify(v) for k, v in xs.items()}
        if type(xs) == tuple:
            return tuple([floatify(x) for x in xs])
    return xs


def get_daily_from_income(
    income: [dict], balance: float, start_time: int = None, end_time: int = None
):
    if start_time is None:
        start_time = income[0]["timestamp"]
    if end_time is None:
        end_time = income[-1]["timestamp"]
    idf = pd.DataFrame(income)
    idf.loc[:, "datetime"] = idf.timestamp.apply(ts_to_date)
    idf.index = idf.timestamp
    ms_per_day = 1000 * 60 * 60 * 24
    days = idf.timestamp // ms_per_day * ms_per_day
    groups = idf.groupby(days)
    daily_income = (
        groups.income.sum()
        .reindex(
            np.arange(
                start_time // ms_per_day * ms_per_day,
                end_time // ms_per_day * ms_per_day + ms_per_day,
                ms_per_day,
            )
        )
        .fillna(0.0)
    )
    cumulative = daily_income.cumsum()
    starting_balance = balance - cumulative.iloc[-1]
    plus_balance = cumulative + starting_balance
    daily_pct = daily_income / plus_balance
    bdf = pd.DataFrame(
        {
            "abs_income": daily_income.values,
            "gain": daily_pct.values,
            "cumulative": plus_balance.values,
        },
        index=[ts_to_date(x) for x in daily_income.index],
    )
    return idf, bdf


def make_compatible(live_config_: dict) -> dict:
    live_config = live_config_.copy()
    template_recurv = get_template_live_config("recursive_grid")
    if all(k in live_config["long"] for k in template_recurv["long"]):
        live_config["long"]["n_close_orders"] = int(round(live_config["long"]["n_close_orders"]))
        live_config["short"]["n_close_orders"] = int(
            round(live_config["short"]["n_close_orders"])
        )
        for src, dst in [
            ("iprice_ema_dist", "initial_eprice_ema_dist"),
            ("iqty_pct", "initial_qty_pct"),
        ]:
            live_config = json.loads(json.dumps(live_config).replace(src, dst))
        return sort_dict_keys(live_config)
    for src, dst in [
        ("secondary_grid_spacing", "secondary_pprice_diff"),
        ("shrt", "short"),
        ("secondary_pbr_allocation", "secondary_allocation"),
        ("pbr_limit", "wallet_exposure_limit"),
        ("ema_span_min", "ema_span_0"),
        ("ema_span_max", "ema_span_1"),
    ]:
        live_config = json.loads(json.dumps(live_config).replace(src, dst))
    for side in ["long", "short"]:
        if "initial_eprice_ema_dist" not in live_config[side]:
            live_config[side]["initial_eprice_ema_dist"] = -1000.0
        if "ema_span_0" not in live_config[side]:
            live_config[side]["ema_span_0"] = 1
        if "ema_span_1" not in live_config[side]:
            live_config[side]["ema_span_1"] = 1
        if "auto_unstuck_wallet_exposure_threshold" not in live_config[side]:
            live_config[side]["auto_unstuck_wallet_exposure_threshold"] = 0.0
        if "auto_unstuck_ema_dist" not in live_config[side]:
            live_config[side]["auto_unstuck_ema_dist"] = 0.0
    assert all(k in live_config["long"] for k in get_template_live_config()["long"])
    return live_config<|MERGE_RESOLUTION|>--- conflicted
+++ resolved
@@ -558,15 +558,9 @@
         if len(spprices) > 0
         else pd.Series([100.0])
     )
-<<<<<<< HEAD
     gain_long = longs.pnl.sum() / sdf.balance_long.iloc[0]
     gain_short = shorts.pnl.sum() / sdf.balance_short.iloc[0]
-=======
-    longs = fdf[fdf.type.str.contains("long")].set_index("timestamp")
-    shorts = fdf[fdf.type.str.contains("short")].set_index("timestamp")
-    gain_long = longs.pnl.sum() / sdf.balance.iloc[0]
-    gain_short = shorts.pnl.sum() / sdf.balance.iloc[0]
->>>>>>> a8265624
+
 
     ms2d = 1000 * 60 * 60 * 24
     if len(longs) > 0:
