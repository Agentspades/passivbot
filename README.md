![Passivbot](docs/images/pbot_logo_full.svg)

# Trading bot running on Bybit, OKX, Bitget, GateIO, Binance and Hyperliquid

:warning: **Used at one's own risk** :warning:

<<<<<<< HEAD
v7.1.0
=======
v7.0.8
>>>>>>> 9832b62f


## Overview

Passivbot is a cryptocurrency trading bot written in Python and Rust, intended to require minimal user intervention.  

It operates on perpetual futures derivatives markets, automatically creating and cancelling limit buy and sell orders on behalf of the user. It does not try to predict future price movements, it does not use technical indicators, nor does it follow trends. Rather, it is a contrarian market maker, providing resistance to price changes in both directions, thereby "serving the market" as a price stabilizer.  

Passivbot's behavior may be backtested on historical price data, using the included backtester whose CPU heavy functions are written in Rust for speed. Also included is an optimizer, which finds better configurations by iterating thousands of backtests with different candidates, converging on the optimal ones with an evolutionary algorithm.  

## Strategy

Inspired by the Martingale betting strategy, the robot will make a small initial entry and double down on its losing positions multiple times to bring the average entry price closer to current price action. The orders are placed in a grid, ready to absorb sudden price movements. After each re-entry, the robot quickly updates its closing orders at a set take-profit markup. This way, if there is even a minor market reversal, or "bounce", the position can be closed in profit, and it starts over.  

### Forager
The Forager feature dynamically chooses the most volatile markets on which to open positions. Volatility is defined as the mean of the normalized relative range for the most recent 1m candles, i.e. `mean((ohlcv.high - ohlcv.low) / ohlcv.close)`.

### Unstucking Mechanism
Passivbot manages underperforming, or "stuck", positions by realizing small losses over time. If multiple positions are stuck, the bot prioritizes positions with the smallest gap between the entry price and current market price for "unstucking". Losses are limited by ensuring that the account balance does not fall under a set percentage below the past peak balance.  


## Installation

To install Passivbot and its dependencies, follow the steps below.

### Step 1: Clone the Repository

First, clone the Passivbot repository to the local machine:

```sh
git clone https://github.com/enarjord/passivbot.git
cd passivbot
```


### Step 2: Install Rust
Passivbot uses Rust for some of its components. Install Rust by following these steps:

Visit https://www.rust-lang.org/tools/install
Follow the instructions for your operating system to install Rustup, the Rust installer and version management tool.
After installation, restart your terminal or command prompt.

### Step 3: Create and Activate a Virtual Environment

Create a virtual environment to manage dependencies:

```sh
python3 -m venv venv
```

Activate the virtual environment:

```sh
source venv/bin/activate
```

### Step 4: Install Python Dependencies

Install all the required Python dependencies listed in the `requirements.txt` file:

```sh
pip install -r requirements.txt
```

### Step 5: Build Rust Extensions

Navigate to the `passivbot-rust` directory and build the Rust extensions using `maturin`:

```sh
cd passivbot-rust
maturin develop --release
cd ..
```

Note that the Rust bindings must be recompiled for changes in the Rust source to take effect.

### Step 6: Add API keys

Make a copy of the api-keys template file:

```sh
cp api-keys.json.example api-keys.json
```

Add your keys to api-keys.json.

### Step 6: Run Passivbot

Make a live configuration file, using `configs/live/example_config.hjson` as a template.

To start the bot, run:

```sh
python src/main.py configs/live/example_config.hjson
```

## Jupyter Lab

Jupyter lab needs to be run in the same virtual environment as the bot. Activate venv (see installation instructions above, step 3), and launch Jupyter lab from the Passivbot root dir with:
```shell
python3 -m jupyter lab
```

## Requirements

- Python >= 3.8
- [requirements.txt](requirements.txt) dependencies

## Pre-optimized configurations

Coming soon...

See also https://pbconfigdb.scud.dedyn.io/

## Documentation:

For more detailed information about Passivbot, see documentation files here: [docs/](docs/) or on www.passivbot.com

## Support

[![Discord](https://img.shields.io/badge/Discord-7289DA?style=for-the-badge&logo=discord&logoColor=white)](https://discord.gg/QAF2H2UmzZ)

[![Telegram](https://img.shields.io/badge/Telegram-2CA5E0?style=for-the-badge&logo=telegram&logoColor=white)](https://t.me/passivbot_futures)

## Third Party Links, Referrals and Tip Jar

**Passivbot Manager Service:**  
There is a paid manager service to run Passivbot on the user's behalf:  
www.passivbotmanager.com  

**Referrals:**  
Signing up using these referrals is appreciated:  
https://accounts.binance.com/register?ref=TII4B07C  
https://partner.bybit.com/b/passivbot  
https://partner.bitget.com/bg/Y8FU1W  
https://www.okx.com/join/PASSIVBOT  (20% rebate)  

**Note on Binance**  
To support continued Passivbot development, please use a Binance account which  
1) was created after 2024-09-21 and  
2) either:  
  a) was created without a referral link, or  
  b) was created with referral ID: "TII4B07C".  
                                                                                      
Passivbot receives commissions from trades only for accounts meeting these criteria.  


**BuyMeACoffee:**  
https://www.buymeacoffee.com/enarjord  

**Donations:**  
If the robot is profitable, consider donating as showing gratitude for its development:  

- USDT or USDC Binance Smart Chain BEP20:  
0x4b7b5bf6bea228052b775c052843fde1c63ec530  
- USDT or USDC Arbitrum One:  
0x4b7b5bf6bea228052b775c052843fde1c63ec530  

Bitcoin (BTC) via Strike:  
enarjord@strike.me

## License

Released freely without conditions.
Anybody may copy, distribute, modify, use or misuse for commercial, non-commercial, educational or non-educational purposes, censor, claim as one's own or otherwise do whatever without permission from anybody.<|MERGE_RESOLUTION|>--- conflicted
+++ resolved
@@ -4,11 +4,7 @@
 
 :warning: **Used at one's own risk** :warning:
 
-<<<<<<< HEAD
 v7.1.0
-=======
-v7.0.8
->>>>>>> 9832b62f
 
 
 ## Overview
